--- conflicted
+++ resolved
@@ -76,15 +76,8 @@
 import java.util.concurrent.ExecutorService;
 import java.util.concurrent.Executors;
 
-<<<<<<< HEAD
-import static org.mockito.Matchers.any;
-import static org.mockito.Matchers.eq;
-import static org.mockito.Matchers.isNull;
-import org.mockito.Mockito;
-=======
 import static org.mockito.ArgumentMatchers.any;
 import static org.mockito.ArgumentMatchers.eq;
->>>>>>> f758beaf
 import static org.mockito.Mockito.doAnswer;
 import static org.mockito.Mockito.doReturn;
 import static org.mockito.Mockito.mock;
@@ -253,18 +246,17 @@
   }
   
   @Test 
-<<<<<<< HEAD
   public void testReconfigureEntityWhenPassive() throws Exception {
     ServerEntityRequest createRequest = mockCreateEntityRequest();
     TestingResponse createResponse = mockResponse();
-    pth.submit(()->managedEntity.addRequestMessage(createRequest, mockCreatePayload("foo"), createResponse::complete, createResponse::failure));
+    invokeOnTransactionHandler(()->managedEntity.addRequestMessage(createRequest, mockCreatePayload("foo"), createResponse));
     createResponse.waitFor();
-    verify(createResponse).complete(isNull(byte[].class));
+    verify(createResponse).complete();
 
     ServerEntityRequest reconfigureRequest = mockReconfigureEntityRequest();
     TestingResponse reconfigureResponse = mockResponse();
     MessagePayload barPayload = mockReconfigurePayload("bar");
-    pth.submit(()->managedEntity.addRequestMessage(reconfigureRequest, barPayload, reconfigureResponse::complete, reconfigureResponse::failure));
+    invokeOnTransactionHandler(()->managedEntity.addRequestMessage(reconfigureRequest, barPayload, reconfigureResponse));
     reconfigureResponse.waitFor();
     verify(reconfigureResponse).complete(Mockito.any());
     
@@ -275,44 +267,20 @@
   public void testReconfigureEntityWhenActive() throws Exception {
     ServerEntityRequest createRequest = mockCreateEntityRequest();
     TestingResponse createResponse = mockResponse();
-    pth.submit(()->managedEntity.addRequestMessage(createRequest, mockCreatePayload("foo"), createResponse::complete, createResponse::failure));
+    invokeOnTransactionHandler(()->managedEntity.addRequestMessage(createRequest, mockCreatePayload("foo"), createResponse));
     createResponse.waitFor();
-    verify(createResponse).complete(isNull(byte[].class));
-
-    managedEntity.promoteEntity();
-    switchThreadName(ServerConfigurationContext.VOLTRON_MESSAGE_STAGE);
+    verify(createResponse).complete();
+
+    promote();
 
     ServerEntityRequest reconfigureRequest = mockReconfigureEntityRequest();
     TestingResponse reconfigureResponse = mockResponse();
     MessagePayload barPayload = mockReconfigurePayload("bar");
-    pth.submit(()->managedEntity.addRequestMessage(reconfigureRequest, barPayload, reconfigureResponse::complete, reconfigureResponse::failure));
+    invokeOnTransactionHandler(()->managedEntity.addRequestMessage(reconfigureRequest, barPayload, reconfigureResponse));
     reconfigureResponse.waitFor();
     verify(reconfigureResponse).complete(Mockito.any());
 
     verify(serverEntityService).reconfigureEntity(eq(serviceRegistry), eq(activeServerEntity), eq(barPayload.getRawPayload()));
-=======
-  public void testReconfigureEntity() throws Exception {
-    // first create a passive entity and then promote
-    ServerEntityRequest request = mockCreateEntityRequest();
-    TestingResponse response = mockResponse();
-    String config = "foo";
-    MessagePayload arg = mockCreatePayload(config);
-    invokeOnTransactionHandler(()->managedEntity.addRequestMessage(request, arg, response));
-    response.waitFor();
-    verify(response).complete();
-    promote();
-
-    // first create a passive entity and then promote
-    ServerEntityRequest request2 = mockReconfigureEntityRequest();
-    TestingResponse response2 = mockResponse();
-    String config2 = "foo2";
-    MessagePayload arg2 = mockReconfigurePayload(config2);
-    invokeOnTransactionHandler(()->managedEntity.addRequestMessage(request2, arg2, response2));
-    response2.waitFor();
-    verify(response2).complete(Mockito.any());
-    
-    // We expected to see this as a result of the promotion.
-    verify(serverEntityService).reconfigureEntity(ArgumentMatchers.eq(serviceRegistry), eq(this.activeServerEntity), ArgumentMatchers.eq(arg2.getRawPayload()));
   }
 
 
@@ -362,7 +330,6 @@
     invokeOnTransactionHandler(()->managedEntity.addRequestMessage(request2, arg2, response2));
     response2.waitFor();
     verify(response2).failure(Mockito.any());
->>>>>>> f758beaf
   }
   
   @Test 
