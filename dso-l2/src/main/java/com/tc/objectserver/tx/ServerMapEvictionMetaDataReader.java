/*
 * All content copyright Terracotta, Inc., unless otherwise indicated. All rights reserved.
 */
package com.tc.objectserver.tx;

import com.tc.io.TCByteBufferOutput;
import com.tc.object.ObjectID;
import com.tc.object.dna.api.MetaDataReader;
import com.tc.object.dna.impl.ObjectStringSerializer;
import com.tc.object.dna.impl.UTF8ByteDataHolder;
import com.tc.object.metadata.MetaDataDescriptorInternal;
import com.tc.object.metadata.NVPairSerializer;
import com.terracottatech.search.AbstractNVPair;
import com.terracottatech.search.AbstractNVPair.IntNVPair;
import com.terracottatech.search.AbstractNVPair.StringNVPair;
import com.terracottatech.search.AbstractNVPair.ValueIdNVPair;
import com.terracottatech.search.NVPair;
import com.terracottatech.search.ValueID;

import java.util.Date;
import java.util.Iterator;
import java.util.Map;
import java.util.Map.Entry;
import java.util.NoSuchElementException;

public class ServerMapEvictionMetaDataReader implements MetaDataReader {

  private static final NVPairSerializer NVPAIR_SERIALIZER = new NVPairSerializer();

  private final String                  cacheName;
  private final Map                     candidates;
  private final ObjectID                oid;

  public ServerMapEvictionMetaDataReader(ObjectID oid, String cacheName, Map candidates) {
    this.cacheName = cacheName;
    this.candidates = candidates;
    this.oid = oid;
  }

  public Iterator<MetaDataDescriptorInternal> iterator() {
    return new RemoveIterator();
  }

  private class RemoveIterator implements Iterator<MetaDataDescriptorInternal>, MetaDataDescriptorInternal {

    private boolean nextCalled = false;

    public boolean hasNext() {
      return !nextCalled;
    }

    public MetaDataDescriptorInternal next() {
      if (nextCalled) { throw new NoSuchElementException(); }
      nextCalled = true;
      return this;
    }

    public void remove() {
      throw new UnsupportedOperationException();
    }

    public void add(String name, boolean value) {
      throw new UnsupportedOperationException();
    }

    public void add(String name, byte value) {
      throw new UnsupportedOperationException();
    }

    public void add(String name, char value) {
      throw new UnsupportedOperationException();
    }

    public void add(String name, double value) {
      throw new UnsupportedOperationException();
    }

    public void add(String name, float value) {
      throw new UnsupportedOperationException();
    }

    public void add(String name, int value) {
      throw new UnsupportedOperationException();
    }

    public void add(String name, long value) {
      throw new UnsupportedOperationException();
    }

    public void add(String name, short value) {
      throw new UnsupportedOperationException();
    }

    public void add(String name, Date value) {
      throw new UnsupportedOperationException();
    }

    public void add(String name, java.sql.Date value) {
      throw new UnsupportedOperationException();
    }

    public void add(String name, Enum value) {
      throw new UnsupportedOperationException();
    }

    public void add(String name, String value) {
      throw new UnsupportedOperationException();
    }

    public void add(String name, byte[] value) {
      throw new UnsupportedOperationException();
    }

    public void add(String name, Object value) {
      throw new UnsupportedOperationException();
    }

    public void add(String name, ObjectID value) {
      throw new UnsupportedOperationException();
    }

    public void addNull(String name) {
      throw new UnsupportedOperationException();
    }

    public void set(String name, Object newValue) {
      throw new UnsupportedOperationException();
    }

    public String getCategory() {
      return "SEARCH";
    }

    public void serializeTo(TCByteBufferOutput out, ObjectStringSerializer serializer) {
      serializer.writeString(out, getCategory());
      out.writeLong(oid.toLong());
      out.writeInt(numberOfNvPairs());

      NVPAIR_SERIALIZER.serialize(new StringNVPair("CACHENAME@", cacheName), out, serializer);
      NVPAIR_SERIALIZER.serialize(new StringNVPair("COMMAND@", "REMOVE_IF_VALUE_EQUAL"), out, serializer);
      NVPAIR_SERIALIZER.serialize(new IntNVPair("", (numberOfNvPairs() - 3) / 2), out, serializer);

      for (Object o : candidates.entrySet()) {
        Entry e = (Entry) o;

<<<<<<< HEAD
        // XXX: assumes key/value types of (Literal or UTF8ByteDataHolder)/ObjectID!
        Object key = e.getKey();
        if (key instanceof UTF8ByteDataHolder) {
          key = ((UTF8ByteDataHolder) key).asString();
        }
        AbstractNVPair.createNVPair("", key).serializeTo(out, serializer);
        new AbstractNVPair.ObjectIdNVPair("", (ObjectID) e.getValue()).serializeTo(out, serializer);
=======
        // XXX: assumes key/value types of UTF8ByteDataHolder/ObjectID!
        String key = ((UTF8ByteDataHolder) e.getKey()).asString();
        ObjectID value = (ObjectID) e.getValue();

        NVPAIR_SERIALIZER.serialize(new StringNVPair("", key), out, serializer);
        NVPAIR_SERIALIZER.serialize(new ValueIdNVPair("", new ValueID(value.toLong())), out, serializer);
>>>>>>> 043263de
      }
    }

    public Iterator<NVPair> getMetaDatas() {
      return new RemoveMetaDataIterator(numberOfNvPairs());
    }

    public int numberOfNvPairs() {
      // 2 (cache name and command)
      // 1 (number of removes)
      // 2 for each remove (key, value)
      return 2 + 1 + (candidates.size() * 2);
    }

    public ObjectID getObjectId() {
      return oid;
    }

    public void setObjectID(ObjectID id) {
      throw new AssertionError();
    }

    private class RemoveMetaDataIterator implements Iterator<NVPair> {

      private int                   count = 0;
      private final int             numberOfNvPairs;
      private final Iterator<Entry> toRemove;
      private Entry                 next;

      public RemoveMetaDataIterator(int numberOfNvPairs) {
        this.toRemove = candidates.entrySet().iterator();
        this.numberOfNvPairs = numberOfNvPairs;
      }

      public boolean hasNext() {
        return count < numberOfNvPairs;
      }

      public NVPair next() {
        count++;
        if (count > numberOfNvPairs) { throw new NoSuchElementException(); }

        if (count <= 3) {
          switch (count) {
            case 1:
              return new AbstractNVPair.StringNVPair("CACHENAME@", cacheName);
            case 2:
              next = toRemove.next();
              return new AbstractNVPair.StringNVPair("COMMAND@", "REMOVE_IF_VALUE_EQUAL");
            case 3:
              return new AbstractNVPair.IntNVPair("", (numberOfNvPairs - 3) / 2);
            default:
              throw new AssertionError(count);
          }
        } else if ((count % 2) == 0) {
          // XXX: assumes Literal key!
          Object key = next.getKey();
          if (key instanceof UTF8ByteDataHolder) {
            key = ((UTF8ByteDataHolder) key).asString();
          }
          return AbstractNVPair.createNVPair("", key);
        } else {
          // XXX: assumes ObjectID value!
          ObjectID valueOid = (ObjectID) next.getValue();
          NVPair nv = new AbstractNVPair.ValueIdNVPair("", new ValueID(valueOid.toLong()));
          if (toRemove.hasNext()) {
            next = toRemove.next();
          }
          return nv;
        }
      }

      public void remove() {
        throw new UnsupportedOperationException();
      }
    }

  }

}<|MERGE_RESOLUTION|>--- conflicted
+++ resolved
@@ -143,22 +143,12 @@
       for (Object o : candidates.entrySet()) {
         Entry e = (Entry) o;
 
-<<<<<<< HEAD
-        // XXX: assumes key/value types of (Literal or UTF8ByteDataHolder)/ObjectID!
-        Object key = e.getKey();
-        if (key instanceof UTF8ByteDataHolder) {
-          key = ((UTF8ByteDataHolder) key).asString();
-        }
-        AbstractNVPair.createNVPair("", key).serializeTo(out, serializer);
-        new AbstractNVPair.ObjectIdNVPair("", (ObjectID) e.getValue()).serializeTo(out, serializer);
-=======
         // XXX: assumes key/value types of UTF8ByteDataHolder/ObjectID!
         String key = ((UTF8ByteDataHolder) e.getKey()).asString();
         ObjectID value = (ObjectID) e.getValue();
 
         NVPAIR_SERIALIZER.serialize(new StringNVPair("", key), out, serializer);
         NVPAIR_SERIALIZER.serialize(new ValueIdNVPair("", new ValueID(value.toLong())), out, serializer);
->>>>>>> 043263de
       }
     }
 
