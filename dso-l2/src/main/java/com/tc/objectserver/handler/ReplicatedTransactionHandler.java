--- conflicted
+++ resolved
@@ -303,11 +303,7 @@
               acknowledge(activeSender, activity, ReplicationResultCode.SUCCESS);
             }
           }, (exception) -> {
-<<<<<<< HEAD
-            this.persistor.getEntityPersistor().entityCreateFailed(sourceNodeID, transactionID.toLong(), oldestTransactionOnClient.toLong(), exception);
-=======
             this.persistor.getEntityPersistor().entityCreateFailed(activity.getEntityID(), sourceNodeID, transactionID.toLong(), oldestTransactionOnClient.toLong(), exception);
->>>>>>> dbcee320
             LOGGER.debug("create fail:" + temp.getID());
             acknowledge(activeSender, activity, ReplicationResultCode.FAIL);
           });
