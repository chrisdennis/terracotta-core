/*
 * All content copyright (c) 2003-2008 Terracotta, Inc., except as may otherwise be noted in a separate copyright
 * notice. All rights reserved.
 */
package com.tc.objectserver.handler;

import com.google.common.collect.Multimap;
import com.tc.async.api.AbstractEventHandler;
import com.tc.async.api.ConfigurationContext;
import com.tc.async.api.EventContext;
import com.tc.async.api.Sink;
import com.tc.invalidation.Invalidations;
import com.tc.logging.TCLogger;
import com.tc.logging.TCLogging;
import com.tc.net.ClientID;
import com.tc.net.NodeID;
import com.tc.net.protocol.tcm.MessageChannel;
import com.tc.net.protocol.tcm.TCMessageType;
import com.tc.object.ObjectID;
import com.tc.object.ObjectRequestID;
import com.tc.object.ObjectRequestServerContext.LOOKUP_STATE;
import com.tc.object.dmi.DmiDescriptor;
import com.tc.object.dna.api.DNA;
import com.tc.object.dna.api.LogicalChangeID;
import com.tc.object.dna.api.LogicalChangeResult;
import com.tc.object.msg.BroadcastTransactionMessage;
import com.tc.object.net.DSOChannelManager;
import com.tc.object.tx.TransactionID;
import com.tc.objectserver.context.BroadcastChangeContext;
import com.tc.objectserver.context.ObjectRequestServerContextImpl;
import com.tc.objectserver.core.api.ServerConfigurationContext;
import com.tc.objectserver.l1.api.ClientStateManager;
import com.tc.objectserver.l1.api.InvalidateObjectManager;
import com.tc.objectserver.mgmt.ObjectStatsRecorder;
import com.tc.objectserver.tx.ServerTransactionManager;
import com.tc.server.ServerEvent;
import com.tc.stats.counter.sampled.SampledCounter;
import com.tc.stats.counter.sampled.derived.SampledRateCounter;
import com.tc.util.ObjectIDSet;

import java.util.ArrayList;
import java.util.Collection;
import java.util.Collections;
import java.util.List;
import java.util.Map;
import java.util.Set;
import java.util.SortedSet;

/**
 * Broadcast the change to all connected clients
 */
public class BroadcastChangeHandler extends AbstractEventHandler {
  private static final TCLogger         logger = TCLogging.getLogger(BroadcastChangeHandler.class);

  private DSOChannelManager             channelManager;
  private ClientStateManager            clientStateManager;
  private ServerTransactionManager      transactionManager;
  private Sink                          managedObjectRequestSink;
  private final ObjectStatsRecorder     objectStatsRecorder;

  private final SampledCounter          broadcastCounter;
  private final SampledRateCounter      changesPerBroadcast;
  private final InvalidateObjectManager invalidateObjMgr;

  public BroadcastChangeHandler(final SampledCounter broadcastCounter, final ObjectStatsRecorder objectStatsRecorder,
                                final SampledRateCounter changesPerBroadcast, InvalidateObjectManager invalidateObjMgr) {
    this.broadcastCounter = broadcastCounter;
    this.objectStatsRecorder = objectStatsRecorder;
    this.changesPerBroadcast = changesPerBroadcast;
    this.invalidateObjMgr = invalidateObjMgr;
  }

  @Override
  public void handleEvent(final EventContext context) {
    final BroadcastChangeContext bcc = (BroadcastChangeContext) context;
    final NodeID committerID = bcc.getNodeID();
    final TransactionID txnID = bcc.getTransactionID();
    final MessageChannel[] channels = this.channelManager.getActiveChannels();

    final Multimap<ClientID, ServerEvent> serverEventsPerClient = bcc.getApplyInfo()
        .getServerEventBuffer().getServerEventsPerClient(bcc.getGlobalTransactionID());

    for (final MessageChannel client : channels) {
      // TODO:: make message channel return clientID and short channelManager call.
      final ClientID clientID = this.channelManager.getClientIDFor(client.getChannelID());

      final Map newRoots = bcc.getNewRoots();
      final Set notifiedWaiters = bcc.getNewlyPendingWaiters().getNotifiedFor(clientID);
<<<<<<< HEAD
      final SortedSet<ObjectID> lookupObjectIDs = new ObjectIDSet();
      final Invalidations invalidateObjectIDs = new Invalidations();

      final List prunedChanges;
      if (!clientID.equals(committerID)) {
=======
      List<DNA> prunedChanges = Collections.emptyList();
      final SortedSet<ObjectID> lookupObjectIDs = new ObjectIDSet();
      final Invalidations invalidateObjectIDs = new Invalidations();

      if (!clientID.equals(committerID) || !bcc.getApplyInfo().getObjectsToEchoChangesFor().isEmpty()) {
>>>>>>> 3e4dd6c7
        prunedChanges = this.clientStateManager.createPrunedChangesAndAddObjectIDTo(bcc.getChanges(),
            bcc.getApplyInfo(), clientID, lookupObjectIDs, invalidateObjectIDs);
      }  else {
        prunedChanges = Collections.emptyList();
      }

      Map<LogicalChangeID, LogicalChangeResult> logicalChangeResults = (Map<LogicalChangeID, LogicalChangeResult>) (clientID
          .equals(committerID) ? bcc.getApplyInfo().getApplyResultRecorder().getResults() : Collections.emptyMap());

      Collection<ServerEvent> serverEvents = serverEventsPerClient.get(clientID);
      if (serverEvents == null) {
        serverEvents = Collections.emptyList();
      }

      if (!invalidateObjectIDs.isEmpty()) {
        invalidateObjMgr.invalidateObjectFor(clientID, invalidateObjectIDs);
      }

      if (this.objectStatsRecorder.getBroadcastDebug()) {
        updateStats(prunedChanges);
      }

      final DmiDescriptor[] prunedDmis = pruneDmiDescriptors(bcc.getDmiDescriptors(), clientID, this.clientStateManager);
      final boolean includeDmi = !clientID.equals(committerID) && prunedDmis.length > 0;
      if (!prunedChanges.isEmpty() || !lookupObjectIDs.isEmpty() || !notifiedWaiters.isEmpty() || !newRoots.isEmpty()
          || includeDmi || !logicalChangeResults.isEmpty() || !serverEvents.isEmpty()) {
        this.transactionManager.addWaitingForAcknowledgement(committerID, txnID, clientID);

        // check here if the client is already not disconnected
        // if it is then we remove the clientID from the list of clients to acknowledge back
        // otherwise the committerID will never receive the acknowledgment from the server
        if (client.isClosed()) {
          this.transactionManager.acknowledgement(committerID, txnID, clientID);
          continue;
        }

        if (lookupObjectIDs.size() > 0) {
          this.managedObjectRequestSink.add(new ObjectRequestServerContextImpl(clientID, ObjectRequestID.NULL_ID,
                                                                               lookupObjectIDs, Thread.currentThread()
                                                                                   .getName(), -1,
                                                                               LOOKUP_STATE.SERVER_INITIATED));
        }
        final DmiDescriptor[] dmi = (includeDmi) ? prunedDmis : DmiDescriptor.EMPTY_ARRAY;

        final BroadcastTransactionMessage responseMessage = (BroadcastTransactionMessage) client
            .createMessage(TCMessageType.BROADCAST_TRANSACTION_MESSAGE);
        responseMessage.initialize(prunedChanges, bcc.getSerializer(), bcc.getLockIDs(), getNextChangeIDFor(clientID),
                                   txnID, committerID, bcc.getGlobalTransactionID(), bcc.getTransactionType(),
                                   bcc.getLowGlobalTransactionIDWatermark(), notifiedWaiters, newRoots, dmi,
                                   logicalChangeResults, serverEvents);

        responseMessage.send();

        if (logger.isDebugEnabled() && !notifiedWaiters.isEmpty()) {
          logger.debug("Notified waiters " + clientID + " " + notifiedWaiters);
        }

        this.broadcastCounter.increment();
        // changesPerBroadcast = number of changes/number of broadcasts
        this.changesPerBroadcast.increment(prunedChanges.size(), 1);
      }
    }
    this.transactionManager.broadcasted(committerID, txnID);
  }

  private void updateStats(final List prunedChanges) {
    for (final Object prunedChange : prunedChanges) {
      final DNA dna = (DNA) prunedChange;
      String className = dna.getTypeName();
      if (className == null) {
        className = "UNKNOWN"; // Could happen on restart scenario
      }
      this.objectStatsRecorder.updateBroadcastStats(className);
    }
  }

  private static DmiDescriptor[] pruneDmiDescriptors(final DmiDescriptor[] dmiDescriptors, final ClientID clientID,
                                                     final ClientStateManager clientStateManager) {
    if (dmiDescriptors.length == 0) { return dmiDescriptors; }

    final List list = new ArrayList();
    for (final DmiDescriptor dd : dmiDescriptors) {
      if (dd.isFaultReceiver() || clientStateManager.hasReference(clientID, dd.getReceiverId())) {
        list.add(dd);
      }
    }
    final DmiDescriptor[] rv = new DmiDescriptor[list.size()];
    list.toArray(rv);
    return rv;
  }

  private long getNextChangeIDFor(final ClientID clientID) {
    // FIXME Fix this facility. Should keep a counter for every client and
    // increment on every
    return 0;
  }

  @Override
  protected void initialize(final ConfigurationContext context) {
    final ServerConfigurationContext scc = (ServerConfigurationContext) context;
    this.channelManager = scc.getChannelManager();
    this.clientStateManager = scc.getClientStateManager();
    this.transactionManager = scc.getTransactionManager();
    this.managedObjectRequestSink = scc.getStage(ServerConfigurationContext.MANAGED_OBJECT_REQUEST_STAGE).getSink();
  }
}<|MERGE_RESOLUTION|>--- conflicted
+++ resolved
@@ -86,19 +86,11 @@
 
       final Map newRoots = bcc.getNewRoots();
       final Set notifiedWaiters = bcc.getNewlyPendingWaiters().getNotifiedFor(clientID);
-<<<<<<< HEAD
-      final SortedSet<ObjectID> lookupObjectIDs = new ObjectIDSet();
-      final Invalidations invalidateObjectIDs = new Invalidations();
-
-      final List prunedChanges;
-      if (!clientID.equals(committerID)) {
-=======
       List<DNA> prunedChanges = Collections.emptyList();
       final SortedSet<ObjectID> lookupObjectIDs = new ObjectIDSet();
       final Invalidations invalidateObjectIDs = new Invalidations();
 
       if (!clientID.equals(committerID) || !bcc.getApplyInfo().getObjectsToEchoChangesFor().isEmpty()) {
->>>>>>> 3e4dd6c7
         prunedChanges = this.clientStateManager.createPrunedChangesAndAddObjectIDTo(bcc.getChanges(),
             bcc.getApplyInfo(), clientID, lookupObjectIDs, invalidateObjectIDs);
       }  else {
