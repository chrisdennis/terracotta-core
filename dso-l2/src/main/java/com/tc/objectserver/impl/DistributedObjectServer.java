--- conflicted
+++ resolved
@@ -873,12 +873,7 @@
     channelManager.addEventListener(resourceManager);
 
     this.serverMapEvictor = new ProgressiveEvictionManager(objectManager, persistor.getMonitoredResource(),
-<<<<<<< HEAD
-                                                           objectStore, clientObjectReferenceSet,
-                                                           serverTransactionFactory, threadGroup, resourceManager);
-=======
             objectStore, clientObjectReferenceSet, serverTransactionFactory, threadGroup, resourceManager, sampledCounterManager);
->>>>>>> 13d1cb92
 
     toInit.add(this.serverMapEvictor);
     this.dumpHandler.registerForDump(new CallbackDumpAdapter(this.serverMapEvictor));
