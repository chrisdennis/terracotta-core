--- conflicted
+++ resolved
@@ -89,7 +89,6 @@
 import java.util.concurrent.locks.ReentrantReadWriteLock;
 import java.util.function.Consumer;
 import java.util.stream.Collectors;
-import org.terracotta.entity.ClientDescriptor;
 
 
 public class ManagedEntityImpl implements ManagedEntity {
@@ -437,11 +436,7 @@
     Trace trace = new Trace(request.getTraceID(), "ManagedEntityImpl.invokeLifecycleOperation");
     trace.start();
     Lock read = reconnectAccessLock.readLock();
-<<<<<<< HEAD
-    logger.info("Client:" + request.getNodeID() + ":" + request.getClientInstance() + " Invoking lifecycle " + request.getAction() + " on " + getID());
-=======
     logger.info("Client:" + request.getNodeID() + ":" + request.getClientInstance() + " Invoking lifecycle " + request.getAction() + " on " + getID() + ":" + this.fetchID);
->>>>>>> c85169b1
     read.lock();
     try {
       switch (request.getAction()) {
@@ -909,11 +904,7 @@
         Assert.assertTrue(removed);
         this.activeServerEntity.disconnected(clientInstance);
         // Fire the event that the client released the entity.
-<<<<<<< HEAD
-        this.eventCollector.clientDidReleaseEntity(clientID, this.id, request.getClientInstance());
-=======
         this.eventCollector.clientDidReleaseEntity(clientID, this.id, this.consumerID, request.getClientInstance());
->>>>>>> c85169b1
       } else {
 //  clientEntityStateManager is only tracking knowledge of clients on passives
 //  it is allowed to be unexact due to passive failover and reference counts 
