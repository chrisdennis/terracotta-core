/*
 *
 *  The contents of this file are subject to the Terracotta Public License Version
 *  2.0 (the "License"); You may not use this file except in compliance with the
 *  License. You may obtain a copy of the License at
 *
 *  http://terracotta.org/legal/terracotta-public-license.
 *
 *  Software distributed under the License is distributed on an "AS IS" basis,
 *  WITHOUT WARRANTY OF ANY KIND, either express or implied. See the License for
 *  the specific language governing rights and limitations under the License.
 *
 *  The Covered Software is Terracotta Core.
 *
 *  The Initial Developer of the Covered Software is
 *  Terracotta, Inc., a Software AG company
 *
 */
package com.tc.l2.ha;

import com.tc.l2.ha.WeightGeneratorFactory.WeightGenerator;
<<<<<<< HEAD
import com.tc.l2.state.StateManager;
=======
>>>>>>> 47c3c431
import com.tc.net.protocol.tcm.MessageChannel;
import com.tc.object.net.DSOChannelManager;
import com.tc.util.Assert;
import com.tc.util.ProductID;
import java.util.function.Supplier;

public class ChannelWeightGenerator implements WeightGenerator {
  private final DSOChannelManager channelManager;
  private final Supplier<StateManager> stateManager;

  public ChannelWeightGenerator(Supplier<StateManager> stateManager, DSOChannelManager channelManager) {
    Assert.assertNotNull(channelManager);
    Assert.assertNotNull(stateManager);
    this.channelManager = channelManager;
    this.stateManager = stateManager;
  }

  @Override
  public long getWeight() {
    int count = 0;
<<<<<<< HEAD
    if (stateManager.get().isActiveCoordinator()) {
      // return number of connected clients and are active
      MessageChannel[] connections = channelManager.getActiveChannels();
      for (MessageChannel c : connections) {
        if (!c.getProductId().isInternal()) {
          count += 1;
        }
      }
    }
=======
      // return number of connected clients and are active
      MessageChannel[] connections = channelManager.getActiveChannels();
      for (MessageChannel c : connections) {
        if (!c.getProductID().isInternal()) {
          count += 1;
        }
      }
>>>>>>> 47c3c431
    return count;
  }

}<|MERGE_RESOLUTION|>--- conflicted
+++ resolved
@@ -19,10 +19,7 @@
 package com.tc.l2.ha;
 
 import com.tc.l2.ha.WeightGeneratorFactory.WeightGenerator;
-<<<<<<< HEAD
 import com.tc.l2.state.StateManager;
-=======
->>>>>>> 47c3c431
 import com.tc.net.protocol.tcm.MessageChannel;
 import com.tc.object.net.DSOChannelManager;
 import com.tc.util.Assert;
@@ -43,17 +40,7 @@
   @Override
   public long getWeight() {
     int count = 0;
-<<<<<<< HEAD
     if (stateManager.get().isActiveCoordinator()) {
-      // return number of connected clients and are active
-      MessageChannel[] connections = channelManager.getActiveChannels();
-      for (MessageChannel c : connections) {
-        if (!c.getProductId().isInternal()) {
-          count += 1;
-        }
-      }
-    }
-=======
       // return number of connected clients and are active
       MessageChannel[] connections = channelManager.getActiveChannels();
       for (MessageChannel c : connections) {
@@ -61,7 +48,7 @@
           count += 1;
         }
       }
->>>>>>> 47c3c431
+    }
     return count;
   }
 
