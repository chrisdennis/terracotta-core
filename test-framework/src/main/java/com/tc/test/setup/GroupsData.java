/*
 * All content copyright (c) 2003-2008 Terracotta, Inc., except as may otherwise be noted in a separate copyright
 * notice. All rights reserved.
 */
package com.tc.test.setup;

import java.io.Serializable;

import junit.framework.Assert;

public class GroupsData implements Serializable {
  private final String   groupName;
  private int[]          tsaPorts;
  private final int[]    jmxPorts;
  private final int[]    tsaGroupPorts;
  private final String[] serverNames;
  private final int[]    proxyTsaGroupPorts;
  private final int[]    proxyTsaPorts;
  private final String[] dataDirectoryPath;
  private final String[] logDirectoryPath;
  private final String[] backupDirectoryPath;
  private final int      groupIndex;

<<<<<<< HEAD
  public GroupsData(String groupName, int[] tsaPorts, int[] jmxPorts, int[] tsaGroupPorts, String[] serverNames,
                    int[] proxyTsaPorts, int[] proxyTsaGroupPorts, String[] dataDirectoryPath,
                    String[] logDirectoryPath,
                    String[] backupDirectoryPath) {
=======
  public GroupsData(String groupName, int[] dsoPorts, int[] jmxPorts, int[] l2GroupPorts, String[] serverNames,
                    int[] proxyDsoPorts, int[] proxyL2GroupPorts, String[] dataDirectoryPath, String[] logDirectoryPath,
                    String[] backupDirectoryPath, final int groupIndex) {
>>>>>>> 4e5f82ea
    this.groupName = groupName;
    this.serverNames = serverNames;
    this.tsaPorts = tsaPorts;
    this.jmxPorts = jmxPorts;
    this.tsaGroupPorts = tsaGroupPorts;
    this.proxyTsaPorts = proxyTsaPorts;
    this.proxyTsaGroupPorts = proxyTsaGroupPorts;
    this.dataDirectoryPath = dataDirectoryPath;
    this.logDirectoryPath = logDirectoryPath;
    this.backupDirectoryPath = backupDirectoryPath;
    this.groupIndex = groupIndex;
  }

  public void setTsaPorts(int[] tsaPorts) {
    this.tsaPorts = tsaPorts;
  }

  public String getGroupName() {
    return this.groupName;
  }

  public int getTsaPort(final int serverIndex) {
    Assert.assertTrue("server index > numOfServers, serverIndex: " + serverIndex + " numOfServers: "
                      + this.tsaPorts.length, (serverIndex >= 0 && serverIndex < this.tsaPorts.length));
    return tsaPorts[serverIndex];
  }

  public int getJmxPort(final int serverIndex) {
    Assert.assertTrue("server index > numOfServers, serverIndex: " + serverIndex + " numOfServers: "
                      + this.jmxPorts.length, (serverIndex >= 0 && serverIndex < this.jmxPorts.length));
    return jmxPorts[serverIndex];
  }

  public int getTsaGroupPort(final int serverIndex) {
    Assert.assertTrue("server index > numOfServers, serverIndex: " + serverIndex + " numOfServers: "
                      + this.tsaGroupPorts.length, (serverIndex >= 0 && serverIndex < this.tsaGroupPorts.length));
    return tsaGroupPorts[serverIndex];
  }

  public int getProxyTsaGroupPort(final int serverIndex) {
    Assert.assertTrue("server index > numOfServers, serverIndex: " + serverIndex + " numOfServers: "
                          + this.proxyTsaGroupPorts.length,
                      (serverIndex >= 0 && serverIndex < this.proxyTsaGroupPorts.length));
    return proxyTsaGroupPorts[serverIndex];
  }

  public int getProxyTsaPort(final int serverIndex) {
    Assert.assertTrue("server index > numOfServers, serverIndex: " + serverIndex + " numOfServers: "
                      + this.proxyTsaPorts.length, (serverIndex >= 0 && serverIndex < this.proxyTsaPorts.length));
    return proxyTsaPorts[serverIndex];
  }

  public String getDataDirectoryPath(final int serverIndex) {
    Assert.assertTrue("server index > numOfServers, serverIndex: " + serverIndex + " numOfServers: "
                          + this.dataDirectoryPath.length,
                      (serverIndex >= 0 && serverIndex < this.dataDirectoryPath.length));
    return dataDirectoryPath[serverIndex];
  }

  public String getLogDirectoryPath(final int serverIndex) {
    Assert.assertTrue("server index > numOfServers, serverIndex: " + serverIndex + " numOfServers: "
                      + this.logDirectoryPath.length, (serverIndex >= 0 && serverIndex < this.logDirectoryPath.length));
    return logDirectoryPath[serverIndex];
  }

  public String getBackupDirectoryPath(final int serverIndex) {
    Assert.assertTrue("server index > numOfServers, serverIndex: " + serverIndex + " numOfServers: "
                      + this.backupDirectoryPath.length, (serverIndex >= 0 && serverIndex < this.backupDirectoryPath.length));
    return backupDirectoryPath[serverIndex];
  }

  public String[] getServerNames() {
    return serverNames;
  }

  public int getServerCount() {
    return tsaPorts.length;
  }

  public int getGroupIndex() {
    return groupIndex;
  }

  @Override
  public String toString() {
    StringBuilder strBuilder = new StringBuilder();
    strBuilder.append("groupName: " + this.groupName + ", ");

    strBuilder.append("ServerNames: ");
    for (String servrName : serverNames) {
      strBuilder.append(servrName + ", ");
    }

    strBuilder.append("tsaPorts: ");
    for (int tsaPort : tsaPorts) {
      strBuilder.append(tsaPort + ", ");
    }

    strBuilder.append("jmxPorts: ");
    for (int jmxPort : jmxPorts) {
      strBuilder.append(jmxPort + ", ");
    }

    strBuilder.append("tsaGroupPorts: ");
    for (int tsaGroupPort : tsaGroupPorts) {
      strBuilder.append(tsaGroupPort + ", ");
    }

    return strBuilder.toString();

  }

}<|MERGE_RESOLUTION|>--- conflicted
+++ resolved
@@ -21,16 +21,10 @@
   private final String[] backupDirectoryPath;
   private final int      groupIndex;
 
-<<<<<<< HEAD
   public GroupsData(String groupName, int[] tsaPorts, int[] jmxPorts, int[] tsaGroupPorts, String[] serverNames,
                     int[] proxyTsaPorts, int[] proxyTsaGroupPorts, String[] dataDirectoryPath,
                     String[] logDirectoryPath,
-                    String[] backupDirectoryPath) {
-=======
-  public GroupsData(String groupName, int[] dsoPorts, int[] jmxPorts, int[] l2GroupPorts, String[] serverNames,
-                    int[] proxyDsoPorts, int[] proxyL2GroupPorts, String[] dataDirectoryPath, String[] logDirectoryPath,
                     String[] backupDirectoryPath, final int groupIndex) {
->>>>>>> 4e5f82ea
     this.groupName = groupName;
     this.serverNames = serverNames;
     this.tsaPorts = tsaPorts;
