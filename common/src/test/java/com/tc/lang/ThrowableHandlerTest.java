/*
 *  Copyright Terracotta, Inc.
 *  Copyright Super iPaaS Integration LLC, an IBM Company 2024
 *
 *  Licensed under the Apache License, Version 2.0 (the "License");
 *  you may not use this file except in compliance with the License.
 *  You may obtain a copy of the License at
 *
 *      http://www.apache.org/licenses/LICENSE-2.0
 *
 *  Unless required by applicable law or agreed to in writing, software
 *  distributed under the License is distributed on an "AS IS" BASIS,
 *  WITHOUT WARRANTIES OR CONDITIONS OF ANY KIND, either express or implied.
 *  See the License for the specific language governing permissions and
 *  limitations under the License.
 *
 */
package com.tc.lang;

import org.slf4j.LoggerFactory;

import com.tc.logging.CallbackOnExitHandler;
import com.tc.logging.CallbackOnExitState;
import com.tc.util.runtime.VmVersion;

import java.util.concurrent.atomic.AtomicBoolean;
import java.util.concurrent.atomic.AtomicInteger;

import junit.framework.TestCase;
import static org.junit.Assume.assumeFalse;

public class ThrowableHandlerTest extends TestCase {

  private boolean invokedCallback;

  public void testThrowableHandlerTest() {
    ThrowableHandler throwableHandler = new ThrowableHandlerImpl(LoggerFactory.getLogger(ThrowableHandlerTest.class)) {

      @Override
      protected synchronized void exit(int status) {
        // do not exit in test.
      }

    };
    throwableHandler.addCallbackOnExitDefaultHandler(new TestCallbackOnExitHandler());
    try {
      throw new Exception(" force thread dump ");
    } catch (Exception e) {
      throwableHandler.handleThrowable(Thread.currentThread(), e);
      assertTrue(invokedCallback);
    }
  }

  public void testImmediatelyExitOnOOME() {
    final AtomicInteger exitCode = new AtomicInteger(-1);
    final ThrowableHandler throwableHandler = new ThrowableHandlerImpl(LoggerFactory.getLogger(ThrowableHandlerTest.class)) {
      @Override
      protected synchronized void exit(int status) {
        exitCode.set(status);
      }
    };

    throwableHandler.handlePossibleOOME(new OutOfMemoryError());
    assertEquals(ServerExitStatus.EXITCODE_FATAL_ERROR, exitCode.get());
    exitCode.set(-1);
    throwableHandler.handlePossibleOOME(new RuntimeException(new OutOfMemoryError()));
    assertEquals(ServerExitStatus.EXITCODE_FATAL_ERROR, exitCode.get());
    exitCode.set(-1);
    throwableHandler.handlePossibleOOME(new RuntimeException());
    assertEquals(-1, exitCode.get());
  }

<<<<<<< HEAD
  public void testHandleJMXThreadServiceTermination() throws Exception {
    final AtomicBoolean exited = new AtomicBoolean(false);
    ThrowableHandler throwableHandler = new ThrowableHandlerImpl(LoggerFactory.getLogger(getClass())) {
      @Override
      protected synchronized void exit(int status) {
        exited.set(true);
      }
    };
    throwableHandler.handleThrowable(Thread.currentThread(),
                                     new IllegalStateException("The Thread Service has been terminated."));
    assertFalse(exited.get());
  }

  public void testIsThreadGroupDestroyed() throws Exception {
    final AtomicBoolean exited = new AtomicBoolean(false);
    ThrowableHandler throwableHandler = new ThrowableHandlerImpl(LoggerFactory.getLogger(getClass())) {
      @Override
      protected synchronized void exit(int status) {
        exited.set(true);
      }
    };

    Runnable r = new Runnable() {
      @Override
      public void run() {
        //

      }
    };

    ThreadGroup threadGroup = new ThreadGroup("blah");
    Thread thread = new Thread(threadGroup, r);
    thread.start();
    thread.join();
    threadGroup.destroy();

    Throwable t = null;
    try {
      Thread tempThread = new Thread(threadGroup, r);      
      fail();
      assertFalse(tempThread.isAlive()); // stupid workaround to clear warning about unused allocated object
    } catch (Throwable th) {
      t = th;
    }

    StackTraceElement[] stack = t.getStackTrace();
    stack[stack.length - 1] = new StackTraceElement("javax.management.remote.generic.GenericConnectorServer$Receiver",
                                                    "run", "Foo.java", 12);
    t.setStackTrace(stack);

    throwableHandler.handleThrowable(thread, t);
    if (!new VmVersion(System.getProperties()).isIBM()) {
      assumeFalse(exited.get());  // this fails for IBM JDK
    }
  }

=======
>>>>>>> b0fdd649
  private class TestCallbackOnExitHandler implements CallbackOnExitHandler {

    @Override
    public void callbackOnExit(CallbackOnExitState state) {
      invokedCallback = true;
    }
  }

}<|MERGE_RESOLUTION|>--- conflicted
+++ resolved
@@ -70,65 +70,6 @@
     assertEquals(-1, exitCode.get());
   }
 
-<<<<<<< HEAD
-  public void testHandleJMXThreadServiceTermination() throws Exception {
-    final AtomicBoolean exited = new AtomicBoolean(false);
-    ThrowableHandler throwableHandler = new ThrowableHandlerImpl(LoggerFactory.getLogger(getClass())) {
-      @Override
-      protected synchronized void exit(int status) {
-        exited.set(true);
-      }
-    };
-    throwableHandler.handleThrowable(Thread.currentThread(),
-                                     new IllegalStateException("The Thread Service has been terminated."));
-    assertFalse(exited.get());
-  }
-
-  public void testIsThreadGroupDestroyed() throws Exception {
-    final AtomicBoolean exited = new AtomicBoolean(false);
-    ThrowableHandler throwableHandler = new ThrowableHandlerImpl(LoggerFactory.getLogger(getClass())) {
-      @Override
-      protected synchronized void exit(int status) {
-        exited.set(true);
-      }
-    };
-
-    Runnable r = new Runnable() {
-      @Override
-      public void run() {
-        //
-
-      }
-    };
-
-    ThreadGroup threadGroup = new ThreadGroup("blah");
-    Thread thread = new Thread(threadGroup, r);
-    thread.start();
-    thread.join();
-    threadGroup.destroy();
-
-    Throwable t = null;
-    try {
-      Thread tempThread = new Thread(threadGroup, r);      
-      fail();
-      assertFalse(tempThread.isAlive()); // stupid workaround to clear warning about unused allocated object
-    } catch (Throwable th) {
-      t = th;
-    }
-
-    StackTraceElement[] stack = t.getStackTrace();
-    stack[stack.length - 1] = new StackTraceElement("javax.management.remote.generic.GenericConnectorServer$Receiver",
-                                                    "run", "Foo.java", 12);
-    t.setStackTrace(stack);
-
-    throwableHandler.handleThrowable(thread, t);
-    if (!new VmVersion(System.getProperties()).isIBM()) {
-      assumeFalse(exited.get());  // this fails for IBM JDK
-    }
-  }
-
-=======
->>>>>>> b0fdd649
   private class TestCallbackOnExitHandler implements CallbackOnExitHandler {
 
     @Override
