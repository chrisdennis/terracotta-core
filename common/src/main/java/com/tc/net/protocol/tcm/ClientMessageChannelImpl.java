--- conflicted
+++ resolved
@@ -139,14 +139,8 @@
 
   @Override
   public void notifyTransportConnected(MessageTransport transport) {
-<<<<<<< HEAD
-    if (!transport.getConnectionId().isNull()) {
-      long channelIdLong = transport.getConnectionId().getChannelID();
-      this.channelID = new ChannelID(channelIdLong);
-=======
     if (!transport.getConnectionID().isNull()) {
       long channelIdLong = transport.getConnectionID().getChannelID();
->>>>>>> 47c3c431
       setLocalNodeID(new ClientID(channelIdLong));
       this.connectCount++;
     }
