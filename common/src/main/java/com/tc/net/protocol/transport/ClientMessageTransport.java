/*
 *
 *  The contents of this file are subject to the Terracotta Public License Version
 *  2.0 (the "License"); You may not use this file except in compliance with the
 *  License. You may obtain a copy of the License at
 *
 *  http://terracotta.org/legal/terracotta-public-license.
 *
 *  Software distributed under the License is distributed on an "AS IS" basis,
 *  WITHOUT WARRANTY OF ANY KIND, either express or implied. See the License for
 *  the specific language governing rights and limitations under the License.
 *
 *  The Covered Software is Terracotta Core.
 *
 *  The Initial Developer of the Covered Software is
 *  Terracotta, Inc., a Software AG company
 *
 */
package com.tc.net.protocol.transport;

import org.slf4j.LoggerFactory;

import com.tc.exception.TCRuntimeException;
import com.tc.logging.ConnectionIdLogger;
import com.tc.net.CommStackMismatchException;
import com.tc.net.MaxConnectionsExceededException;
import com.tc.net.ReconnectionRejectedException;
import com.tc.net.TCSocketAddress;
import com.tc.net.core.ConnectionInfo;
import com.tc.net.core.TCConnection;
import com.tc.net.core.TCConnectionManager;
import com.tc.net.core.event.TCConnectionEvent;
import com.tc.net.protocol.NetworkLayer;
import com.tc.net.protocol.NetworkStackID;
import com.tc.net.protocol.TCNetworkMessage;
import com.tc.net.protocol.TCProtocolAdaptor;
import com.tc.properties.TCPropertiesConsts;
import com.tc.properties.TCPropertiesImpl;
import com.tc.util.Assert;
import com.tc.util.TCTimeoutException;
import com.tc.util.concurrent.TCExceptionResultException;
import com.tc.util.concurrent.TCFuture;

import java.io.IOException;
import java.util.ArrayList;
import java.util.List;
import java.util.concurrent.atomic.AtomicBoolean;

/**
 * Client implementation of the transport network layer.
 */
public class ClientMessageTransport extends MessageTransportBase {
  public static final long                  TRANSPORT_HANDSHAKE_SYNACK_TIMEOUT = TCPropertiesImpl
                                                                                   .getProperties()
                                                                                   .getLong(TCPropertiesConsts.TC_TRANSPORT_HANDSHAKE_TIMEOUT,
                                                                                            10000);
  private final TCConnectionManager connectionManager;
  private boolean                           wasOpened                          = false;
  private TCFuture                          waitForSynAckResult;
  private final WireProtocolAdaptorFactory  wireProtocolAdaptorFactory;
  private final AtomicBoolean               isOpening                          = new AtomicBoolean(false);
  private final int                         callbackPort;
  private final int                         timeout;

  public ClientMessageTransport(TCConnectionManager clientConnectionEstablisher,
                                TransportHandshakeErrorHandler handshakeErrorHandler,
                                TransportHandshakeMessageFactory messageFactory,
                                WireProtocolAdaptorFactory wireProtocolAdaptorFactory, int callbackPort, int timeout) {
    this(clientConnectionEstablisher, handshakeErrorHandler, messageFactory, wireProtocolAdaptorFactory, callbackPort, timeout,
         ReconnectionRejectedHandlerL1.SINGLETON);
  }

  /**
   * Constructor for when you want a transport that isn't connected yet (e.g., in a client). This constructor will
   * create an unopened MessageTransport.
   */
  public ClientMessageTransport(TCConnectionManager connectionManager,
                                TransportHandshakeErrorHandler handshakeErrorHandler,
                                TransportHandshakeMessageFactory messageFactory,
                                WireProtocolAdaptorFactory wireProtocolAdaptorFactory, int callbackPort, int timeout,
                                ReconnectionRejectedHandler reconnectionRejectedHandler) {

    super(MessageTransportState.STATE_START, handshakeErrorHandler, messageFactory, false, LoggerFactory.getLogger(ClientMessageTransport.class));
    this.wireProtocolAdaptorFactory = wireProtocolAdaptorFactory;
    this.connectionManager = connectionManager;
    this.callbackPort = callbackPort;
    this.timeout = timeout;
  }

  /**
   * Blocking open. Causes a connection to be made. Will throw exceptions if the connect fails.
   * 
   * @throws TCTimeoutException
   * @throws IOException
   * @throws MaxConnectionsExceededException
   */
  @Override
  public NetworkStackID open(ConnectionInfo info) throws TCTimeoutException, IOException, MaxConnectionsExceededException,
      CommStackMismatchException {
    // XXX: This extra boolean flag is dumb, but it's here because the close event can show up
    // while the lock on isOpen is held here. That will cause a deadlock because the close event is thrown on the
    // comms thread which means that the handshake messages can't be sent.
    // The state machine here needs to be rationalized.
    this.isOpening.set(true);
    synchronized (this.isOpen) {
      Assert.eval("can't open an already open transport", !this.isOpen.get());
      Assert.eval("can't open an already connected transport", !this.isConnected());

      TCSocketAddress socket = new TCSocketAddress(info);
      TCConnection connection = connect(socket);
      try {
        openConnection(connection);
      } catch (CommStackMismatchException e) {
        connection.close(100);
        throw e;
      } catch (MaxConnectionsExceededException e) {
        connection.close(100);
        throw e;
      } catch (TCTimeoutException e) {
        connection.close(100);
        throw e;
      } catch (TransportHandshakeException e) {
        connection.close(100);
        throw e;
      }
      Assert.eval(!getConnectionID().isNull());
      this.isOpen.set(true);
      NetworkStackID nid = new NetworkStackID(getConnectionID().getChannelID());
      this.wasOpened = true;
      this.isOpening.set(false);
      return (nid);
    }
  }
  /**
   * Tries to make a connection. This is a blocking call.
   * 
   * @return
   * @throws TCTimeoutException
   * @throws IOException
   * @throws MaxConnectionsExceededException
   */
  TCConnection connect(TCSocketAddress sa) throws TCTimeoutException, IOException {
    TCConnection connection = this.connectionManager.createConnection(getProtocolAdapter());
    fireTransportConnectAttemptEvent();
    try {
      connection.connect(sa, this.timeout);
    } catch (IOException e) {
      connection.close(100);
      throw e;
    } catch (TCTimeoutException e) {
      connection.close(100);
      throw e;
    }
    return connection;
  }
  
  @Override
  public void reset() {
    synchronized (this.isOpen) {
      getLogger().info("Resetting connection " + getConnectionID());
      this.disconnect();
      this.isOpen.set(false);
      this.status.reset();
      clearConnection();
    }
  }

  private void handleHandshakeError(HandshakeResult result) throws TransportHandshakeException, MaxConnectionsExceededException,
      CommStackMismatchException, ReconnectionRejectedException {
    if (result.hasErrorContext()) {
      switch (result.getError()) {
        case ERROR_NO_ACTIVE:
          if (this.getProductID().isRedirectEnabled()) {
            throw new NoActiveException();
          } else {
<<<<<<< HEAD
            Assert.assertTrue(this.getConnectionId().getProductId().isInternal());
=======
            Assert.assertTrue(getProductID().isInternal());
>>>>>>> 47c3c431
          }
          break;
        case ERROR_MAX_CONNECTION_EXCEED:
          cleanConnectionWithoutNotifyListeners();
          throw new MaxConnectionsExceededException(getMaxConnectionsExceededMessage(result.maxConnections()));
        case ERROR_STACK_MISMATCH:
          cleanConnectionWithoutNotifyListeners();
          throw new CommStackMismatchException("Disconnected due to comm stack mismatch");
        case ERROR_RECONNECTION_REJECTED:
          cleanConnectionWithoutNotifyListeners();
          fireTransportReconnectionRejectedEvent();
          throw new ReconnectionRejectedException(
                                                  "Reconnection rejected by L2 due to stack not found. Client will be unable to join the cluster again unless rejoin is enabled.");
        case ERROR_REDIRECT_CONNECTION:
          if (this.getProductID().isRedirectEnabled()) {
            throw new TransportRedirect(result.synAck.getErrorContext());
          } else {
<<<<<<< HEAD
            Assert.assertTrue(this.getConnectionId().getProductId().isInternal());
=======
            Assert.assertTrue(getProductID().isInternal());
>>>>>>> 47c3c431
          }
          break;
        case ERROR_PRODUCT_NOT_SUPPORTED:
        default:
          throw new TransportHandshakeException("Disconnected due to transport handshake error: " + result.getError());
      }
    }
  }

  /*
   * Do not trigger reconnection
   */
  private void cleanConnectionWithoutNotifyListeners() {
    List<MessageTransportListener> tl = new ArrayList<MessageTransportListener>(this.getTransportListeners());
    this.removeTransportListeners();
    clearConnection();
    this.addTransportListeners(tl);
    this.status.reset();
  }

  /**
   * Returns true if the MessageTransport was ever in an open state.
   */
  public boolean wasOpened() {
    synchronized (isOpen) {
      return this.wasOpened;
    }
  }

  public boolean isNotOpen() {
    return !this.isOpening.get() && !this.isOpen.get();
  }

  @Override
  public void closeEvent(TCConnectionEvent event) {
    if (isNotOpen()) { return; }
    super.closeEvent(event);
    setSynAckResult(new IOException("connection closed"));
  }

  @Override
  protected void receiveTransportMessageImpl(WireProtocolMessage message) {
    synchronized (this.status) {
      if (this.status.isSynSent()) {
        handleSynAck(message);
        message.recycle();
        return;
      }

      if (!this.status.isEstablished()) {
        this.getLogger().debug("Ignoring the message received for an Un-Established Connection; " + message.getSource()
                         + "; " + message);
        message.recycle();
        return;
      }
    }
    super.receiveToReceiveLayer(message);
  }

  private void handleSynAck(WireProtocolMessage message) {
    if (!verifySynAck(message)) {
      handleHandshakeError(new TransportHandshakeErrorContext(
                                                              "Received a message that was not a SYN_ACK while waiting for SYN_ACK: "
                                                                  + message, TransportHandshakeError.ERROR_HANDSHAKE));
    } else {
      SynAckMessage synAck = (SynAckMessage) message;
      if (synAck.hasErrorContext()) {
        if (synAck.getErrorType() == TransportHandshakeError.ERROR_STACK_MISMATCH) {
          handleHandshakeError(new TransportHandshakeErrorContext(getCommsStackMismatchErrorMessage(synAck)
                                                                  + "\n\nPLEASE RECONFIGURE THE STACKS",
                                                                  synAck.getErrorType()));
        } else {
          handleHandshakeError(new TransportHandshakeErrorContext(synAck.getErrorContext() + message,
                                                                  synAck.getErrorType()));
        }
      }

      if (!getConnectionID().isNewConnection() && getConnectionID().isValid()) {
        // This is a reconnect
        Assert.eval(!synAck.getConnectionId().isValid() || getConnectionID().equals(synAck.getConnectionId()));
      }
      getConnection().setTransportEstablished();
      setSynAckResult(synAck);
      setRemoteCallbackPort(synAck.getCallbackPort());
    }
  }
  
  private void setSynAckResult(Object msg) {
    synchronized (status) {
      if (this.waitForSynAckResult != null) {
        if (msg instanceof Exception) {
          this.waitForSynAckResult.setException((Exception)msg);
        } else {
          this.waitForSynAckResult.set(msg);
        }
        this.waitForSynAckResult = null;
      }
    }
  }

  /**
   * If communication stacks are mismatched then get the client side communication stack and append in the error message
   */
  private String getCommsStackMismatchErrorMessage(SynAckMessage synAck) {
    String errorMessage = "\n\nLayers Present in Client side communication stack: ";
    // get the names of stack layers present
    errorMessage += getCommunicationStackNames(this);
    errorMessage = "\nTHERE IS A MISMATCH IN THE COMMUNICATION STACKS\n" + synAck.getErrorContext() + errorMessage;
    if ((getCommunicationStackFlags(this) & NetworkLayer.TYPE_OOO_LAYER) != 0) {
      this.getLogger().error(NetworkLayer.ERROR_OOO_IN_CLIENT_NOT_IN_SERVER);
      errorMessage = "\n\n" + NetworkLayer.ERROR_OOO_IN_CLIENT_NOT_IN_SERVER + errorMessage;
    } else {
      this.getLogger().error(NetworkLayer.ERROR_OOO_IN_SERVER_NOT_IN_CLIENT);
      errorMessage = "\n\n" + NetworkLayer.ERROR_OOO_IN_SERVER_NOT_IN_CLIENT + errorMessage;
    }
    return errorMessage;
  }

  private boolean verifySynAck(TCNetworkMessage message) {
    // XXX: yuck.
    return message instanceof TransportHandshakeMessage && ((TransportHandshakeMessage) message).isSynAck();
  }

  /**
   * Builds a protocol stack and tries to make a connection. This is a blocking call.
   * 
   * @throws TCTimeoutException
   */
  HandshakeResult handShake() throws TCTimeoutException, TransportHandshakeException {
    try {
      SynAckMessage synAck = (SynAckMessage)sendSyn().get(TRANSPORT_HANDSHAKE_SYNACK_TIMEOUT);
      return new HandshakeResult(synAck);
    } catch (InterruptedException e) {
      throw new TransportHandshakeException(e);
    } catch (TCExceptionResultException e) {
      throw new TransportHandshakeException("Client was able to establish connection with server but handshake " +
          "with server failed.", e);
    }
  }

  private TCFuture sendSyn() {
    TCFuture targetFuture = new TCFuture(this.status);
    getConnection().addWeight(MessageTransport.CONNWEIGHT_TX_HANDSHAKED);
    synchronized (this.status) {
      if (this.status.isEstablished() || this.status.isSynSent()) { throw new AssertionError(" ERROR !!! "
                                                                                             + this.status); }
      this.waitForSynAckResult = targetFuture;
      // get the stack layer list and pass it in
      short stackLayerFlags = getCommunicationStackFlags(this);
<<<<<<< HEAD
      TransportHandshakeMessage syn = this.messageFactory.createSyn(getConnectionId(), getConnection(),
=======
      TransportHandshakeMessage syn = this.messageFactory.createSyn(getConnectionID(), getConnection(),
>>>>>>> 47c3c431
                                                                    stackLayerFlags, this.callbackPort);
      // send syn message
      try {
        this.sendToConnection(syn);
        this.status.synSent();
      } catch (IOException ioe) {
        logger.warn("trouble syn", ioe);
      }
    }
    
    return targetFuture;
  }

  private void sendAck() throws TransportHandshakeException {
    synchronized (this.status) {
      // DEV-1364 : Connection close might have happened
      if (!this.status.isSynSent()) {
        throw new TransportHandshakeException("Transport is not " + MessageTransportState.STATE_SYN_SENT
                                              + ". Status: " + status);
      }
      TransportHandshakeMessage ack = this.messageFactory.createAck(getConnectionID(), getConnection());
      // send ack message
      try {
        this.sendToConnection(ack);
      } catch (IOException ioe) {
        throw new TransportHandshakeException(ioe);
      }
      this.status.established();
    }
    fireTransportConnectedEvent();
  }

  protected void openConnection(TCConnection connection) throws TCTimeoutException, TransportHandshakeException,
      MaxConnectionsExceededException, CommStackMismatchException {
    Assert.eval(!isConnected());
    if (wireNewConnection(connection)) {
      try {
        handshakeConnection();
      } catch (TCTimeoutException e) {
        clearConnection();
        this.status.reset();
        throw e;
      } catch (ReconnectionRejectedException e) {
        throw new TCRuntimeException("Should not happen here: " + e);
      } catch (TransportHandshakeException e) {
        clearConnection();
        this.status.reset();
        throw e;
      }
    } else {
      throw new TransportHandshakeException("connection closed");
    }
  }

  void reopen(ConnectionInfo info) throws Exception {

    // don't do reconnect if open is still going on
    if (!wasOpened()) {
      this.getLogger().info("Transport was opened already. Skip reconnect " + info);
      return;
    }
    
    TCSocketAddress socket = new TCSocketAddress(info);
    reconnect(socket);
  }
  
  void reconnect(TCSocketAddress socket) throws Exception {
    TCConnection connection = connect(socket);
      
    Assert.eval(!isConnected());
    if (wireNewConnection(connection)) {
      try {
        handshakeConnection();
      } catch (Exception t) {
        connection.close(100);
        this.status.reset();
        throw t;
      }
    }
  }

  private void handshakeConnection() throws TCTimeoutException, MaxConnectionsExceededException,
      TransportHandshakeException, CommStackMismatchException, ReconnectionRejectedException {
    HandshakeResult result = handShake();
    handleHandshakeError(result);
    initConnectionID(result.synAck.getConnectionId());
    sendAck();
    log("Handshake is complete");
  }

  private String getMaxConnectionsExceededMessage(int maxConnections) {
    return "Your product key only allows maximum " + maxConnections + " clients to connect.";
  }

  TCProtocolAdaptor getProtocolAdapter() {
    return this.wireProtocolAdaptorFactory.newWireProtocolAdaptor(new WireProtocolMessageSink() {
      @Override
      public void putMessage(WireProtocolMessage message) {
        receiveTransportMessage(message);
      }
    });
  }

  private static final class HandshakeResult {
    private final SynAckMessage synAck;

    private HandshakeResult(SynAckMessage synAck) {
      this.synAck = synAck;
    }

    public int maxConnections() {
      return this.synAck.getMaxConnections();
    }

    public boolean hasErrorContext() {
      return this.synAck.isMaxConnectionsExceeded() || this.synAck.hasErrorContext();
    }
    
    public boolean isConnectionValid() {
      return synAck.getConnectionId().isValid();
    }

    public TransportHandshakeError getError() {
      if (this.synAck.isMaxConnectionsExceeded()) {
        return TransportHandshakeError.ERROR_MAX_CONNECTION_EXCEED;
      } else {
        return this.synAck.getErrorType();
      }
    }

  }

  @Override
  protected void fireTransportConnectAttemptEvent() {
    super.fireTransportConnectAttemptEvent();
  }

  @Override
  public boolean isConnected() {
    return super.isConnected();
  }

  // method used for testing
  public void switchLoggerForTesting(ConnectionIdLogger tmpLogger) {
    this.logger = tmpLogger;
  }

  @Override
  public void sendToConnection(TCNetworkMessage message) throws IOException {
    // override just here to satisfy mocking in tests...
    super.sendToConnection(message); 
  }
  
  

}<|MERGE_RESOLUTION|>--- conflicted
+++ resolved
@@ -173,11 +173,7 @@
           if (this.getProductID().isRedirectEnabled()) {
             throw new NoActiveException();
           } else {
-<<<<<<< HEAD
-            Assert.assertTrue(this.getConnectionId().getProductId().isInternal());
-=======
             Assert.assertTrue(getProductID().isInternal());
->>>>>>> 47c3c431
           }
           break;
         case ERROR_MAX_CONNECTION_EXCEED:
@@ -195,11 +191,7 @@
           if (this.getProductID().isRedirectEnabled()) {
             throw new TransportRedirect(result.synAck.getErrorContext());
           } else {
-<<<<<<< HEAD
-            Assert.assertTrue(this.getConnectionId().getProductId().isInternal());
-=======
             Assert.assertTrue(getProductID().isInternal());
->>>>>>> 47c3c431
           }
           break;
         case ERROR_PRODUCT_NOT_SUPPORTED:
@@ -349,11 +341,7 @@
       this.waitForSynAckResult = targetFuture;
       // get the stack layer list and pass it in
       short stackLayerFlags = getCommunicationStackFlags(this);
-<<<<<<< HEAD
-      TransportHandshakeMessage syn = this.messageFactory.createSyn(getConnectionId(), getConnection(),
-=======
       TransportHandshakeMessage syn = this.messageFactory.createSyn(getConnectionID(), getConnection(),
->>>>>>> 47c3c431
                                                                     stackLayerFlags, this.callbackPort);
       // send syn message
       try {
