package com.terracotta.management;

import net.sf.ehcache.management.resource.services.CacheConfigsResourceServiceImplV2;
import net.sf.ehcache.management.resource.services.CacheManagerConfigsResourceServiceImplV2;
import net.sf.ehcache.management.resource.services.CacheManagersResourceServiceImplV2;
import net.sf.ehcache.management.resource.services.CacheStatisticSamplesResourceServiceImplV2;
import net.sf.ehcache.management.resource.services.CachesResourceServiceImplV2;
import net.sf.ehcache.management.resource.services.ElementsResourceServiceImplV2;
import net.sf.ehcache.management.resource.services.QueryResourceServiceImplV2;
import net.sf.ehcache.management.service.CacheManagerServiceV2;
import net.sf.ehcache.management.service.CacheServiceV2;
import net.sf.ehcache.management.service.EntityResourceFactoryV2;

import org.terracotta.management.application.DefaultApplicationV2;
import org.terracotta.management.resource.services.AgentServiceV2;
import org.terracotta.management.resource.services.AgentsResourceServiceImplV2;
import org.terracotta.management.resource.services.validator.RequestValidator;
import org.terracotta.session.management.SessionsResourceServiceImplV2;
import org.terracotta.session.management.SessionsServiceV2;

import com.terracotta.management.l1bridge.RemoteAgentServiceV2;
import com.terracotta.management.l1bridge.RemoteRequestValidator;
import com.terracotta.management.l1bridge.RemoteServiceStubGenerator;
//import com.terracotta.management.resource.services.AllEventsResourceService;
import com.terracotta.management.resource.services.BackupResourceServiceImplV2;
import com.terracotta.management.resource.services.ConfigurationResourceServiceImplV2;
import com.terracotta.management.resource.services.DiagnosticsResourceServiceImplV2;
import com.terracotta.management.resource.services.JmxResourceServiceImplV2;
<<<<<<< HEAD
import com.terracotta.management.resource.services.LicenseResourceServiceImplV2;
import com.terracotta.management.resource.services.LocalShutdownResourceServiceImplV2;
=======
>>>>>>> d0dc9ab4
import com.terracotta.management.resource.services.LogsResourceServiceImplV2;
import com.terracotta.management.resource.services.MonitoringResourceServiceImplV2;
import com.terracotta.management.resource.services.OperatorEventsResourceServiceImplV2;
import com.terracotta.management.resource.services.ServerStatResourceServiceImplV2;
import com.terracotta.management.resource.services.ShutdownResourceServiceImplV2;
import com.terracotta.management.resource.services.TopologyResourceServiceImplV2;
import com.terracotta.management.resource.services.events.TopologyEventResourceServiceImplV2;
import com.terracotta.management.security.ContextService;
import com.terracotta.management.security.RequestTicketMonitor;
import com.terracotta.management.security.SecurityContextService;
import com.terracotta.management.security.UserService;
import com.terracotta.management.service.BackupServiceV2;
import com.terracotta.management.service.ConfigurationServiceV2;
import com.terracotta.management.service.DiagnosticsServiceV2;
import com.terracotta.management.service.JmxServiceV2;
import com.terracotta.management.service.LicenseServiceV2;
import com.terracotta.management.service.LogsServiceV2;
import com.terracotta.management.service.MonitoringServiceV2;
import com.terracotta.management.service.OperatorEventsServiceV2;
import com.terracotta.management.service.RemoteAgentBridgeService;
import com.terracotta.management.service.ShutdownServiceV2;
import com.terracotta.management.service.TimeoutService;
import com.terracotta.management.service.TopologyServiceV2;
import com.terracotta.management.service.events.TopologyEventServiceV2;
import com.terracotta.management.service.impl.BackupServiceImplV2;
import com.terracotta.management.service.impl.ClientManagementServiceV2;
import com.terracotta.management.service.impl.ConfigurationServiceImplV2;
import com.terracotta.management.service.impl.DiagnosticsServiceImplV2;
import com.terracotta.management.service.impl.JmxServiceImplV2;
import com.terracotta.management.service.impl.LicenseServiceImplV2;
import com.terracotta.management.service.impl.LogsServiceImplV2;
import com.terracotta.management.service.impl.MonitoringServiceImplV2;
import com.terracotta.management.service.impl.OperatorEventsServiceImplV2;
import com.terracotta.management.service.impl.ServerManagementServiceV2;
import com.terracotta.management.service.impl.ShutdownServiceImplV2;
import com.terracotta.management.service.impl.TopologyServiceImplV2;
import com.terracotta.management.service.impl.TsaAgentServiceImplV2;
import com.terracotta.management.service.impl.events.TopologyEventServiceImplV2;
import com.terracotta.management.service.impl.util.LocalManagementSource;
import com.terracotta.management.service.impl.util.RemoteManagementSource;
import com.terracotta.management.web.resource.services.IdentityAssertionResourceService;

import java.util.HashMap;
import java.util.HashSet;
import java.util.Map;
import java.util.Set;
import java.util.concurrent.ThreadPoolExecutor;

public class ApplicationTsaV2 extends DefaultApplicationV2 implements ApplicationTsaService {

  @Override
  public Set<Class<?>> getResourceClasses() {
    //
    Set<Class<?>> s = new HashSet<Class<?>>(super.getClasses());
    s.add(ElementsResourceServiceImplV2.class);
    s.add(BackupResourceServiceImplV2.class);
    s.add(ConfigurationResourceServiceImplV2.class);
    s.add(DiagnosticsResourceServiceImplV2.class);
    s.add(LogsResourceServiceImplV2.class);
    s.add(MonitoringResourceServiceImplV2.class);
    s.add(OperatorEventsResourceServiceImplV2.class);
    s.add(ShutdownResourceServiceImplV2.class);
    s.add(TopologyResourceServiceImplV2.class);
    s.add(IdentityAssertionResourceService.class);
    s.add(JmxResourceServiceImplV2.class);
<<<<<<< HEAD
    s.add(LicenseResourceServiceImplV2.class);

    s.add(LocalShutdownResourceServiceImplV2.class);
    s.add(ServerStatResourceServiceImplV2.class);

    s.add(TopologyEventResourceServiceImplV2.class);

    s.add(CacheStatisticSamplesResourceServiceImplV2.class);
    s.add(CachesResourceServiceImplV2.class);
    s.add(CacheManagersResourceServiceImplV2.class);
    s.add(CacheManagerConfigsResourceServiceImplV2.class);
    s.add(CacheConfigsResourceServiceImplV2.class);
    s.add(AgentsResourceServiceImplV2.class);
    s.add(QueryResourceServiceImplV2.class);
    
    s.add(SessionsResourceServiceImplV2.class);
=======
//    s.add(AllEventsResourceService.class);

    s.add(net.sf.ehcache.management.resource.services.CacheStatisticSamplesResourceServiceImplV2.class);
    s.add(net.sf.ehcache.management.resource.services.CachesResourceServiceImplV2.class);
    s.add(net.sf.ehcache.management.resource.services.CacheManagersResourceServiceImplV2.class);
    s.add(net.sf.ehcache.management.resource.services.CacheManagerConfigsResourceServiceImplV2.class);
    s.add(net.sf.ehcache.management.resource.services.CacheConfigsResourceServiceImplV2.class);
    s.add(org.terracotta.management.resource.services.AgentsResourceServiceImplV2.class);
    s.add(net.sf.ehcache.management.resource.services.QueryResourceServiceImplV2.class);

    s.add(org.terracotta.session.management.SessionsResourceServiceImplV2.class);
>>>>>>> d0dc9ab4

    return s;
  }

  @Override
  public Map<Class<?>, Object> getServiceClasses(ThreadPoolExecutor tsaExecutorService, TimeoutService timeoutService,
                                                 LocalManagementSource localManagementSource,
                                                 RemoteManagementSource remoteManagementSource,
                                                 SecurityContextService securityContextService,
                                                 RequestTicketMonitor requestTicketMonitor, UserService userService,
                                                 ContextService contextService,
                                                 RemoteAgentBridgeService remoteAgentBridgeService,
                                                 ThreadPoolExecutor l1BridgeExecutorService) {

    Map<Class<?>, Object> serviceClasses = new HashMap<Class<?>, Object>();

    ServerManagementServiceV2 serverManagementService = new ServerManagementServiceV2(tsaExecutorService,
                                                                                      timeoutService,
                                                                                      localManagementSource,
                                                                                      remoteManagementSource,
                                                                                      securityContextService);
    OperatorEventsServiceImplV2 operatorEventsServiceImplV2 = new OperatorEventsServiceImplV2(serverManagementService);
    ClientManagementServiceV2 clientManagementService = new ClientManagementServiceV2(serverManagementService,
                                                                                      tsaExecutorService,
                                                                                      timeoutService,
                                                                                      localManagementSource,
                                                                                      remoteManagementSource,
                                                                                      securityContextService);
    
<<<<<<< HEAD
     ServerManagementServiceV2 serverManagementService = new ServerManagementServiceV2(tsaExecutorService,
     timeoutService, localManagementSource, remoteManagementSource, securityContextService);
     ClientManagementServiceV2 clientManagementService = new ClientManagementServiceV2(serverManagementService,
     tsaExecutorService, timeoutService, localManagementSource, remoteManagementSource, securityContextService);
     serviceClasses.put(TopologyServiceV2.class, new TopologyServiceImplV2(serverManagementService,
     clientManagementService));
     serviceClasses.put(MonitoringServiceV2.class, new MonitoringServiceImplV2(serverManagementService,
     clientManagementService));
     serviceClasses.put(DiagnosticsServiceV2.class, new DiagnosticsServiceImplV2(serverManagementService,
     clientManagementService));
     serviceClasses.put(ConfigurationServiceV2.class, new ConfigurationServiceImplV2(serverManagementService,
     clientManagementService));
     serviceClasses.put(BackupServiceV2.class, new BackupServiceImplV2(serverManagementService));
     serviceClasses.put(LogsServiceV2.class, new LogsServiceImplV2(serverManagementService));
     serviceClasses.put(OperatorEventsServiceV2.class, new
     OperatorEventsServiceImplV2(serverManagementService));
     serviceClasses.put(ShutdownServiceV2.class, new ShutdownServiceImplV2(serverManagementService));
     serviceClasses.put(JmxServiceV2.class, new JmxServiceImplV2(serverManagementService));
     serviceClasses.put(LicenseServiceV2.class, new LicenseServiceImplV2(serverManagementService));

    serviceClasses.put(TopologyEventServiceV2.class, new TopologyEventServiceImplV2());
    
    // / L1 bridge and Security Services ///


=======
    // pure L2 services
    serviceClasses.put(TopologyServiceV2.class, new TopologyServiceImplV2(serverManagementService, clientManagementService, operatorEventsServiceImplV2));
    serviceClasses.put(MonitoringServiceV2.class, new MonitoringServiceImplV2(serverManagementService, clientManagementService));
    serviceClasses.put(DiagnosticsServiceV2.class, new DiagnosticsServiceImplV2(serverManagementService, clientManagementService));
    serviceClasses.put(ConfigurationServiceV2.class, new ConfigurationServiceImplV2(serverManagementService, clientManagementService));
    serviceClasses.put(BackupServiceV2.class, new BackupServiceImplV2(serverManagementService));
    serviceClasses.put(LogsServiceV2.class, new LogsServiceImplV2(serverManagementService));
    serviceClasses.put(OperatorEventsServiceV2.class, operatorEventsServiceImplV2);
    serviceClasses.put(ShutdownServiceV2.class, new ShutdownServiceImplV2(serverManagementService));
    serviceClasses.put(JmxServiceV2.class, new JmxServiceImplV2(serverManagementService));
    serviceClasses.put(LicenseServiceV2.class, new LicenseServiceImplV2(serverManagementService));

    /// L1 bridge and Security Services ///
>>>>>>> d0dc9ab4
    RemoteRequestValidator requestValidator = new RemoteRequestValidator(remoteAgentBridgeService);
    RemoteServiceStubGenerator remoteServiceStubGenerator = new RemoteServiceStubGenerator(requestTicketMonitor,
                                                                                           userService, contextService,
                                                                                           requestValidator,
                                                                                           remoteAgentBridgeService,
                                                                                           l1BridgeExecutorService,
                                                                                           timeoutService);

    /// utility services ///
    serviceClasses.put(RequestTicketMonitor.class, requestTicketMonitor);
    serviceClasses.put(ContextService.class, contextService);
    serviceClasses.put(UserService.class, userService);
    serviceClasses.put(RequestValidator.class, requestValidator);
    serviceClasses.put(RemoteAgentBridgeService.class, remoteAgentBridgeService);

    /// Compound Agent Service ///
    RemoteAgentServiceV2 remoteAgentService = new RemoteAgentServiceV2(remoteAgentBridgeService, contextService, l1BridgeExecutorService, requestTicketMonitor, userService, timeoutService);
    serviceClasses.put(AgentServiceV2.class, new TsaAgentServiceImplV2(serverManagementService, remoteAgentBridgeService, remoteAgentService));

    /// Ehcache Services ///
    serviceClasses.put(CacheManagerServiceV2.class, remoteServiceStubGenerator.newRemoteService(CacheManagerServiceV2.class, "Ehcache"));
    serviceClasses.put(CacheServiceV2.class, remoteServiceStubGenerator.newRemoteService(CacheServiceV2.class, "Ehcache"));
    serviceClasses.put(EntityResourceFactoryV2.class, remoteServiceStubGenerator.newRemoteService(EntityResourceFactoryV2.class, "Ehcache"));
<<<<<<< HEAD

    /// Sessions Services ///

=======
    
    /// Sessions Services ///
>>>>>>> d0dc9ab4
    serviceClasses.put(SessionsServiceV2.class, remoteServiceStubGenerator.newRemoteService(SessionsServiceV2.class, "Sessions"));

    return serviceClasses;
  }

}<|MERGE_RESOLUTION|>--- conflicted
+++ resolved
@@ -21,16 +21,12 @@
 import com.terracotta.management.l1bridge.RemoteAgentServiceV2;
 import com.terracotta.management.l1bridge.RemoteRequestValidator;
 import com.terracotta.management.l1bridge.RemoteServiceStubGenerator;
-//import com.terracotta.management.resource.services.AllEventsResourceService;
 import com.terracotta.management.resource.services.BackupResourceServiceImplV2;
 import com.terracotta.management.resource.services.ConfigurationResourceServiceImplV2;
 import com.terracotta.management.resource.services.DiagnosticsResourceServiceImplV2;
 import com.terracotta.management.resource.services.JmxResourceServiceImplV2;
-<<<<<<< HEAD
 import com.terracotta.management.resource.services.LicenseResourceServiceImplV2;
 import com.terracotta.management.resource.services.LocalShutdownResourceServiceImplV2;
-=======
->>>>>>> d0dc9ab4
 import com.terracotta.management.resource.services.LogsResourceServiceImplV2;
 import com.terracotta.management.resource.services.MonitoringResourceServiceImplV2;
 import com.terracotta.management.resource.services.OperatorEventsResourceServiceImplV2;
@@ -83,7 +79,6 @@
 
   @Override
   public Set<Class<?>> getResourceClasses() {
-    //
     Set<Class<?>> s = new HashSet<Class<?>>(super.getClasses());
     s.add(ElementsResourceServiceImplV2.class);
     s.add(BackupResourceServiceImplV2.class);
@@ -96,7 +91,6 @@
     s.add(TopologyResourceServiceImplV2.class);
     s.add(IdentityAssertionResourceService.class);
     s.add(JmxResourceServiceImplV2.class);
-<<<<<<< HEAD
     s.add(LicenseResourceServiceImplV2.class);
 
     s.add(LocalShutdownResourceServiceImplV2.class);
@@ -113,19 +107,6 @@
     s.add(QueryResourceServiceImplV2.class);
     
     s.add(SessionsResourceServiceImplV2.class);
-=======
-//    s.add(AllEventsResourceService.class);
-
-    s.add(net.sf.ehcache.management.resource.services.CacheStatisticSamplesResourceServiceImplV2.class);
-    s.add(net.sf.ehcache.management.resource.services.CachesResourceServiceImplV2.class);
-    s.add(net.sf.ehcache.management.resource.services.CacheManagersResourceServiceImplV2.class);
-    s.add(net.sf.ehcache.management.resource.services.CacheManagerConfigsResourceServiceImplV2.class);
-    s.add(net.sf.ehcache.management.resource.services.CacheConfigsResourceServiceImplV2.class);
-    s.add(org.terracotta.management.resource.services.AgentsResourceServiceImplV2.class);
-    s.add(net.sf.ehcache.management.resource.services.QueryResourceServiceImplV2.class);
-
-    s.add(org.terracotta.session.management.SessionsResourceServiceImplV2.class);
->>>>>>> d0dc9ab4
 
     return s;
   }
@@ -155,33 +136,6 @@
                                                                                       remoteManagementSource,
                                                                                       securityContextService);
     
-<<<<<<< HEAD
-     ServerManagementServiceV2 serverManagementService = new ServerManagementServiceV2(tsaExecutorService,
-     timeoutService, localManagementSource, remoteManagementSource, securityContextService);
-     ClientManagementServiceV2 clientManagementService = new ClientManagementServiceV2(serverManagementService,
-     tsaExecutorService, timeoutService, localManagementSource, remoteManagementSource, securityContextService);
-     serviceClasses.put(TopologyServiceV2.class, new TopologyServiceImplV2(serverManagementService,
-     clientManagementService));
-     serviceClasses.put(MonitoringServiceV2.class, new MonitoringServiceImplV2(serverManagementService,
-     clientManagementService));
-     serviceClasses.put(DiagnosticsServiceV2.class, new DiagnosticsServiceImplV2(serverManagementService,
-     clientManagementService));
-     serviceClasses.put(ConfigurationServiceV2.class, new ConfigurationServiceImplV2(serverManagementService,
-     clientManagementService));
-     serviceClasses.put(BackupServiceV2.class, new BackupServiceImplV2(serverManagementService));
-     serviceClasses.put(LogsServiceV2.class, new LogsServiceImplV2(serverManagementService));
-     serviceClasses.put(OperatorEventsServiceV2.class, new
-     OperatorEventsServiceImplV2(serverManagementService));
-     serviceClasses.put(ShutdownServiceV2.class, new ShutdownServiceImplV2(serverManagementService));
-     serviceClasses.put(JmxServiceV2.class, new JmxServiceImplV2(serverManagementService));
-     serviceClasses.put(LicenseServiceV2.class, new LicenseServiceImplV2(serverManagementService));
-
-    serviceClasses.put(TopologyEventServiceV2.class, new TopologyEventServiceImplV2());
-    
-    // / L1 bridge and Security Services ///
-
-
-=======
     // pure L2 services
     serviceClasses.put(TopologyServiceV2.class, new TopologyServiceImplV2(serverManagementService, clientManagementService, operatorEventsServiceImplV2));
     serviceClasses.put(MonitoringServiceV2.class, new MonitoringServiceImplV2(serverManagementService, clientManagementService));
@@ -194,8 +148,9 @@
     serviceClasses.put(JmxServiceV2.class, new JmxServiceImplV2(serverManagementService));
     serviceClasses.put(LicenseServiceV2.class, new LicenseServiceImplV2(serverManagementService));
 
+    serviceClasses.put(TopologyEventServiceV2.class, new TopologyEventServiceImplV2());
+
     /// L1 bridge and Security Services ///
->>>>>>> d0dc9ab4
     RemoteRequestValidator requestValidator = new RemoteRequestValidator(remoteAgentBridgeService);
     RemoteServiceStubGenerator remoteServiceStubGenerator = new RemoteServiceStubGenerator(requestTicketMonitor,
                                                                                            userService, contextService,
@@ -219,14 +174,8 @@
     serviceClasses.put(CacheManagerServiceV2.class, remoteServiceStubGenerator.newRemoteService(CacheManagerServiceV2.class, "Ehcache"));
     serviceClasses.put(CacheServiceV2.class, remoteServiceStubGenerator.newRemoteService(CacheServiceV2.class, "Ehcache"));
     serviceClasses.put(EntityResourceFactoryV2.class, remoteServiceStubGenerator.newRemoteService(EntityResourceFactoryV2.class, "Ehcache"));
-<<<<<<< HEAD
-
-    /// Sessions Services ///
-
-=======
     
     /// Sessions Services ///
->>>>>>> d0dc9ab4
     serviceClasses.put(SessionsServiceV2.class, remoteServiceStubGenerator.newRemoteService(SessionsServiceV2.class, "Sessions"));
 
     return serviceClasses;
