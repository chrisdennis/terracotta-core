<?xml version="1.0" encoding="ISO-8859-1"?>
<ivy-module version="2.0">
  <info organisation="org.terracotta" module="common"/>
  <dependencies defaultconf="default">
    <dependency name="bsh" rev="2.0b4" org="org.beanshell"/>
    <dependency name="commons-cli" rev="1.1" org="commons-cli"/>
    <dependency name="commons-collections" rev="3.2.1" org="commons-collections"/>
    <dependency name="google-collections-tc" rev="1.0.0-SNAPSHOT" org="org.terracotta"/>
    <dependency name="commons-io" rev="1.2" org="commons-io"/>
    <dependency name="commons-lang" rev="2.0" org="commons-lang"/>
    <dependency name="commons-logging" rev="1.0.3" org="commons-logging"/>
    <dependency name="concurrent" rev="1.3.4" org="concurrent"/>
    <dependency name="knopflerfish-tc" rev="2.0.1-20100819" org="knopflerfish-tc"/>
    <dependency name="je" rev="4.1.6" org="berkeleydb"/>
    <dependency name="jmxremote" rev="1.0.1_04" org="javax.management"/>
    <dependency name="log4j" rev="1.2.16" org="log4j"/>
    <dependency name="servlet-api-2.5" rev="6.1.8" org="org.mortbay.jetty"/>
<<<<<<< HEAD
    <dependency name="slf4j-log4j12" rev="1.5.11" org="org.slf4j"/>
    <dependency name="slf4j-api" rev="1.5.11" org="org.slf4j"/>
=======
    <dependency name="slf4j-nop" rev="1.6.1" org="org.slf4j"/>
    <dependency name="slf4j-api" rev="1.6.1" org="org.slf4j"/>
>>>>>>> 3c4c7dd9
    <dependency name="trove" rev="1.1-beta-5" org="trove"/>
  </dependencies>
</ivy-module><|MERGE_RESOLUTION|>--- conflicted
+++ resolved
@@ -15,13 +15,8 @@
     <dependency name="jmxremote" rev="1.0.1_04" org="javax.management"/>
     <dependency name="log4j" rev="1.2.16" org="log4j"/>
     <dependency name="servlet-api-2.5" rev="6.1.8" org="org.mortbay.jetty"/>
-<<<<<<< HEAD
-    <dependency name="slf4j-log4j12" rev="1.5.11" org="org.slf4j"/>
-    <dependency name="slf4j-api" rev="1.5.11" org="org.slf4j"/>
-=======
     <dependency name="slf4j-nop" rev="1.6.1" org="org.slf4j"/>
     <dependency name="slf4j-api" rev="1.6.1" org="org.slf4j"/>
->>>>>>> 3c4c7dd9
     <dependency name="trove" rev="1.1-beta-5" org="trove"/>
   </dependencies>
 </ivy-module>