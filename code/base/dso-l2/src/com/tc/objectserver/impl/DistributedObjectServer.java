--- conflicted
+++ resolved
@@ -390,12 +390,8 @@
 
     // verify user input host name, DEV-2293
     String host = l2DSOConfig.host().getString();
-<<<<<<< HEAD
-    if (NetworkInterface.getByInetAddress(InetAddress.getByName(host)) == null) {
-=======
     InetAddress ip = InetAddress.getByName(host);
     if(!ip.isLoopbackAddress() && (NetworkInterface.getByInetAddress(ip) == null)) {
->>>>>>> d185d174
       String msg = "Unable to find local network interface for " + host;
       consoleLogger.error(msg);
       logger.error(msg, new TCRuntimeException(msg));
