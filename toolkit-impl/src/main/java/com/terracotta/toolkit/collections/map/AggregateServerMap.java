--- conflicted
+++ resolved
@@ -7,10 +7,7 @@
 import net.sf.ehcache.pool.SizeOfEngine;
 import net.sf.ehcache.pool.impl.DefaultSizeOfEngine;
 
-<<<<<<< HEAD
 import org.terracotta.toolkit.ToolkitObjectType;
-=======
->>>>>>> 669f5908
 import org.terracotta.toolkit.cache.ToolkitCacheConfigFields;
 import org.terracotta.toolkit.cache.ToolkitCacheListener;
 import org.terracotta.toolkit.cluster.ClusterNode;
@@ -58,11 +55,8 @@
 import com.terracotta.toolkit.object.DestroyApplicator;
 import com.terracotta.toolkit.object.ToolkitObjectStripe;
 import com.terracotta.toolkit.search.SearchFactory;
-<<<<<<< HEAD
 import com.terracotta.toolkit.type.DistributedClusteredObjectLookup;
-=======
 import com.terracotta.toolkit.search.SearchableEntity;
->>>>>>> 669f5908
 import com.terracotta.toolkit.type.DistributedToolkitType;
 
 import java.io.Serializable;
@@ -80,9 +74,8 @@
 import java.util.Set;
 import java.util.concurrent.CopyOnWriteArrayList;
 
-<<<<<<< HEAD
 public class AggregateServerMap<K, V> implements DistributedToolkitType<InternalToolkitMap<K, V>>,
-    ToolkitCacheListener<K>, ToolkitCacheInternal<K, V>, ConfigChangeListener, ValuesResolver<K, V> {
+    ToolkitCacheListener<K>, ToolkitCacheInternal<K, V>, ConfigChangeListener, ValuesResolver<K, V>, SearchableEntity {
   private static final TCLogger                                    LOGGER                               = TCLogging
                                                                                                             .getLogger(AggregateServerMap.class);
   private static final int                                         KB                                   = 1024;
@@ -119,43 +112,6 @@
   private final ToolkitObjectType                                          toolkitObjectType;
   private final L1ServerMapLocalCacheStore<K, V> localCacheStore;
   private final PinnedEntryFaultCallback                                   pinnedEntryFaultCallback;
-=======
-public class AggregateServerMap<K, V> implements DistributedToolkitType<InternalToolkitMap<K, V>>, ToolkitCacheListener<K>, ConfigChangeListener, ValuesResolver<K, V>, ToolkitCacheInternal<K, V>,
-    SearchableEntity {
-  private static final TCLogger                                 LOGGER                               = TCLogging
-                                                                                                         .getLogger(AggregateServerMap.class);
-  private static final int                                      KB                                   = 1024;
-  private static final String                                   EHCACHE_BULKOPS_MAX_KB_SIZE_PROPERTY = "ehcache.bulkOps.maxKBSize";
-  private static final int                                      DEFAULT_EHCACHE_BULKOPS_MAX_KB_SIZE  = KB;
-
-  public static final int                                       DEFAULT_MAX_SIZEOF_DEPTH             = 1000;
-
-  private static final String                                   EHCACHE_GETALL_BATCH_SIZE_PROPERTY   = "ehcache.getAll.batchSize";
-  private static final int                                      DEFAULT_GETALL_BATCH_SIZE            = 1000;
-  private final static String                                   CONFIG_CHANGE_LOCK_ID                = "__tc_config_change_lock";
-  private final static List<ToolkitObjectType>                  VALID_TYPES                          = Arrays
-                                                                                                         .asList(ToolkitObjectType.MAP,
-                                                                                                                 ToolkitObjectType.STORE,
-                                                                                                                 ToolkitObjectType.CACHE);
-
-  private final int                                             bulkOpsKbSize;
-  private final int                                             getAllBatchSize;
-  private final ToolkitLock                                     eventualBulkOpsConcurrentLock;
-
-  protected final InternalToolkitMap<K, V>[]                    serverMaps;
-  protected final String                                        name;
-  protected final UnclusteredConfiguration                      config;
-  protected final CopyOnWriteArrayList<ToolkitCacheListener<K>> listeners;
-  private final ToolkitObjectStripe<ServerMap<K, V>>[]          stripeObjects;
-  private final Consistency                                     consistency;
-  private final SizeOfEngine                                    sizeOfEngine;
-  private final TimeSource                                      timeSource;
-  private final SearchFactory                            searchBuilderFactory;
-  private final ServerMapLocalStoreFactory                      serverMapLocalStoreFactory;
-  private final TerracottaClusterInfo                           clusterInfo;
-  private final PlatformService                                 platformService;
-  private final ToolkitMap<String, ToolkitAttributeType>        attrSchema;
->>>>>>> 669f5908
 
   private int getTerracottaProperty(String propName, int defaultValue) {
     try {
@@ -910,13 +866,12 @@
     return searchBuilderFactory.createQueryBuilder(this);
   }
 
-<<<<<<< HEAD
   protected ToolkitObjectType getToolkitObjectType() {
     return this.toolkitObjectType;
-=======
+  }
+
   @Override
   public Map<K, V> unlockedGetAll(Collection<K> keys, boolean quiet) {
     return Collections.unmodifiableMap(new GetAllCustomMap(keys, this, quiet, getAllBatchSize));
->>>>>>> 669f5908
   }
 }