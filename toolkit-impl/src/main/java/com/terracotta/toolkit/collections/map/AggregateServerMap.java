--- conflicted
+++ resolved
@@ -3,13 +3,6 @@
  */
 package com.terracotta.toolkit.collections.map;
 
-<<<<<<< HEAD
-import static com.terracotta.toolkit.config.ConfigUtil.distributeInStripes;
-
-=======
-import net.sf.ehcache.pool.SizeOfEngine;
-import net.sf.ehcache.pool.impl.DefaultSizeOfEngine;
->>>>>>> f10ddbab
 import org.terracotta.toolkit.ToolkitObjectType;
 import org.terracotta.toolkit.ToolkitRuntimeException;
 import org.terracotta.toolkit.cache.ToolkitCacheListener;
@@ -32,8 +25,8 @@
 import com.tc.exception.TCNotRunningException;
 import com.tc.logging.TCLogger;
 import com.tc.logging.TCLogging;
-import com.tc.object.InterestDestination;
-import com.tc.object.InterestType;
+import com.tc.object.ServerEventDestination;
+import com.tc.object.ServerEventType;
 import com.tc.object.LiteralValues;
 import com.tc.object.ObjectID;
 import com.tc.object.TCObject;
@@ -85,7 +78,7 @@
 import static com.terracotta.toolkit.config.ConfigUtil.distributeInStripes;
 
 public class AggregateServerMap<K, V> implements DistributedToolkitType<InternalToolkitMap<K, V>>,
-    ToolkitCacheImplInterface<K, V>, ConfigChangeListener, ValuesResolver<K, V>, SearchableEntity, InterestDestination {
+    ToolkitCacheImplInterface<K, V>, ConfigChangeListener, ValuesResolver<K, V>, SearchableEntity, ServerEventDestination {
   private static final TCLogger                                            LOGGER                               = TCLogging
                                                                                                                     .getLogger(AggregateServerMap.class);
 
@@ -209,9 +202,9 @@
       lookupSuccessfulAfterRejoin = false;
     }
 
-    // handles re-join scenario by re-registering interest listener if needed
+    // handles re-join scenario by re-registering server event listener if needed
     if (!listeners.isEmpty()) {
-      registerServerInterestListener();
+      registerServerEventListener();
     }
   }
 
@@ -384,47 +377,39 @@
 
   @Override
   public void addListener(ToolkitCacheListener<K> listener) {
-    boolean needRegistration = false;
     // synchronize not to have duplicate listeners
     synchronized (listeners) {
       if (!listeners.contains(listener)) {
         if (listeners.isEmpty()) {
-          needRegistration = true;
+          registerServerEventListener();
         }
-        this.listeners.add(listener);
-      }
-    }
-
-    if (needRegistration) {
-      registerServerInterestListener();
+        listeners.add(listener);
+      }
     }
   }
 
   @Override
   public void removeListener(ToolkitCacheListener<K> listener) {
-    boolean needUnregistration = false;
     synchronized (listeners) {
-      this.listeners.remove(listener);
-      if (listeners.isEmpty()) {
-        needUnregistration = true;
-      }
-    }
-
-    if (needUnregistration) {
-      unregisterServerInterestListener();
-    }
-  }
-
-  private void registerServerInterestListener() {
-    final EnumSet<InterestType> types = EnumSet.of(InterestType.EVICT, InterestType.EXPIRE);
-    platformService.registerInterestListener(this, types);
-    LOGGER.info("Server interest listener has been registered for cache: "
+      if (listeners.contains(listener)) {
+        if (listeners.size() == 1) {
+          unregisterServerEventListener();
+        }
+        listeners.remove(listener);
+      }
+    }
+  }
+
+  private void registerServerEventListener() {
+    final EnumSet<ServerEventType> types = EnumSet.of(ServerEventType.EVICT, ServerEventType.EXPIRE);
+    platformService.registerServerEventListener(this, types);
+    LOGGER.info("Server event listener has been registered for cache: "
                 + getName() + ". Notification types: " + types);
   }
 
-  private void unregisterServerInterestListener() {
-    platformService.unregisterInterestListener(this);
-    LOGGER.info("Server interest listener has been unregistered for cache: "
+  private void unregisterServerEventListener() {
+    platformService.unregisterServerEventListener(this);
+    LOGGER.info("Server event listener has been unregistered for cache: "
                 + getName());
   }
 
@@ -757,7 +742,7 @@
   }
 
   @Override
-  public void handleInterest(final InterestType type, final Object key) {
+  public void handleServerEvent(final ServerEventType type, final Object key) {
     for (final ToolkitCacheListener listener : listeners) {
       try {
         switch (type) {
