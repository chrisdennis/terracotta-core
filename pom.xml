--- conflicted
+++ resolved
@@ -179,8 +179,7 @@
         <module>devwork/management-apps</module>
       </modules>
     </profile>     
-<<<<<<< HEAD
-   
+
     <profile>
       <id>core-storage-api</id>
       <activation>
@@ -212,7 +211,8 @@
       </activation>      
       <modules>
         <module>devwork/bigmemory-core-storage</module>
-=======
+      </modules>
+    </profile>
 
     <profile>
       <id>search</id>
@@ -223,9 +223,8 @@
       </activation>      
       <modules>
         <module>devwork/search</module>
->>>>>>> 6afb454e
-      </modules>
-    </profile>     
+      </modules>
+    </profile>
   </profiles>
   
   <repositories>
