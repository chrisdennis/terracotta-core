--- conflicted
+++ resolved
@@ -41,15 +41,9 @@
     <tc-shader.version>1.2</tc-shader.version>
     <skip.deploy>false</skip.deploy>
 
-<<<<<<< HEAD
-    <terracotta-apis.version>1.3.0</terracotta-apis.version>
-    <terracotta-configuration.version>10.3.0</terracotta-configuration.version>
-    <galvan.version>1.3.1</galvan.version>
-=======
     <terracotta-apis.version>1.3.1</terracotta-apis.version>
     <terracotta-configuration.version>10.3.1</terracotta-configuration.version>
-    <galvan.version>1.3.0-pre9</galvan.version>
->>>>>>> 73b4906b
+    <galvan.version>1.3.1</galvan.version>
   </properties>
 
   <modules>
