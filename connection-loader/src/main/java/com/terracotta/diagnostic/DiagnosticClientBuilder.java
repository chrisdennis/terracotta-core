--- conflicted
+++ resolved
@@ -28,21 +28,8 @@
 
 public class DiagnosticClientBuilder extends StandardClientBuilder {
 
-<<<<<<< HEAD
-  @Override
-  public ClientHandshakeManager createClientHandshakeManager(Logger logger,
-                                                             ClientHandshakeMessageFactory chmf, 
-                                                             SessionManager sessionManager,
-                                                             ClusterInternalEventsGun clusterEventsGun, 
-                                                             String uuid, 
-                                                             String name, 
-                                                             String clientVersion,
-                                                             ClientEntityManager entity) {
-    return new ClientHandshakeManagerImpl(logger, chmf, sessionManager, clusterEventsGun, uuid, name, clientVersion, entity);
-=======
   public DiagnosticClientBuilder() {
     super(ProductID.DIAGNOSTIC);
->>>>>>> c85169b1
   }
 
   @Override
