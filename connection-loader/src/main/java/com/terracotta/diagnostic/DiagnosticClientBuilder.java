--- conflicted
+++ resolved
@@ -20,36 +20,13 @@
 
 
 import com.tc.async.api.StageManager;
-<<<<<<< HEAD
-import com.tc.cluster.ClusterInternalEventsGun;
-import com.tc.net.core.BufferManagerFactory;
-import com.tc.util.ProductID;
-import com.tc.management.TCClient;
-import com.tc.net.protocol.NetworkStackHarnessFactory;
-=======
->>>>>>> 82ffaf4e
 import com.tc.net.protocol.tcm.ClientMessageChannel;
 import com.tc.object.ClientEntityManager;
 import com.tc.object.StandardClientBuilder;
 import com.tc.util.ProductID;
 
 
-<<<<<<< HEAD
-  @Override
-  public CommunicationsManager createCommunicationsManager(MessageMonitor monitor, TCMessageRouter messageRouter,
-                                                           NetworkStackHarnessFactory stackHarnessFactory,
-                                                           ConnectionPolicy connectionPolicy, int commThread,
-                                                           HealthCheckerConfig aConfig,
-                                                           Map<TCMessageType, Class<? extends TCMessage>> messageTypeClassMapping,
-                                                           ReconnectionRejectedHandler reconnectionRejectedHandler,
-                                                           BufferManagerFactory bufferManagerFactory) {
-    return new CommunicationsManagerImpl(CommunicationsManager.COMMSMGR_CLIENT, monitor, messageRouter, stackHarnessFactory, null,
-                                         connectionPolicy, 0, new DisabledHealthCheckerConfigImpl() /* ignore health check settings */, new TransportHandshakeErrorHandlerForL1(), messageTypeClassMapping,
-                                         reconnectionRejectedHandler, bufferManagerFactory);
-  }
-=======
 public class DiagnosticClientBuilder extends StandardClientBuilder {
->>>>>>> 82ffaf4e
 
   public DiagnosticClientBuilder() {
     super(ProductID.DIAGNOSTIC);
