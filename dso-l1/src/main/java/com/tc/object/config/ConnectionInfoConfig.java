--- conflicted
+++ resolved
@@ -89,11 +89,7 @@
       out = new ConnectionInfo[l2sData.length];
 
       for (int i = 0; i < out.length; ++i) {
-<<<<<<< HEAD
-        out[i] = new ConnectionInfo(l2sData[i].host(), l2sData[i].tsaPort(), l2sData[i].getGroupId());
-=======
         out[i] = new ConnectionInfo(l2sData[i].host(), l2sData[i].tsaPort());
->>>>>>> 47c3c431
       }
     }
 
