--- conflicted
+++ resolved
@@ -265,18 +265,11 @@
   public DistributedObjectClient(final DSOClientConfigHelper config, final TCThreadGroup threadGroup,
                                  final ClassProvider classProvider,
                                  final PreparedComponentsFromL2Connection connectionComponents, final Manager manager,
-<<<<<<< HEAD
-                                 final StatisticsAgentSubSystem statisticsAgentSubSystem,
                                  final DsoClusterInternal dsoCluster, final RuntimeLogger runtimeLogger,
                                  final AbortableOperationManager abortableOperationManager,
                                  final RejoinManagerInternal rejoinManager) {
-    this(config, threadGroup, classProvider, connectionComponents, manager, statisticsAgentSubSystem, dsoCluster,
+    this(config, threadGroup, classProvider, connectionComponents, manager, dsoCluster,
          runtimeLogger, ClientMode.DSO_MODE, null, abortableOperationManager, rejoinManager);
-=======
-                                 final DsoClusterInternal dsoCluster, final RuntimeLogger runtimeLogger) {
-    this(config, threadGroup, classProvider, connectionComponents, manager, dsoCluster,
-         runtimeLogger, ClientMode.DSO_MODE, null);
->>>>>>> 669f5908
   }
 
   public DistributedObjectClient(final DSOClientConfigHelper config, final TCThreadGroup threadGroup,
