--- conflicted
+++ resolved
@@ -78,17 +78,11 @@
   private final Map<ObjectID, Object>                          removedObjectIDs             = new ConcurrentHashMap<ObjectID, Object>();
   private final Map<ObjectID, Object>                          oidsForWhichTxnAreInProgress = new ConcurrentHashMap<ObjectID, Object>();
 
-<<<<<<< HEAD
-  private final ConcurrentHashMap                              pendingTransactionEntries;
-  private final ReentrantReadWriteLock[]                       locks;
-  private final TCConcurrentMultiMap<LockID, ValueOIDKeyTuple> lockIDMappings;
-=======
   private final ConcurrentHashMap                    pendingTransactionEntries;
   private final ConcurrentHashMap                    keyToListeners;
 
   private final ReentrantReadWriteLock[]             locks;
-  private final TCConcurrentMultiMap<LockID, Object> lockIDMappings;
->>>>>>> 043263de
+  private final TCConcurrentMultiMap<LockID, ValueOIDKeyTuple> lockIDMappings;
 
   /**
    * Not public constructor, should be created only by the global local cache manager
@@ -103,12 +97,8 @@
     this.removeCallback = removeCallback;
     this.localStore = localStore;
     this.pendingTransactionEntries = new ConcurrentHashMap(CONCURRENCY, 0.75f, CONCURRENCY);
-<<<<<<< HEAD
+    this.keyToListeners = new ConcurrentHashMap(CONCURRENCY, 0.75f, CONCURRENCY);
     this.lockIDMappings = new TCConcurrentMultiMap<LockID, ValueOIDKeyTuple>(CONCURRENCY, 0.75f, CONCURRENCY);
-=======
-    this.keyToListeners = new ConcurrentHashMap(CONCURRENCY, 0.75f, CONCURRENCY);
-    this.lockIDMappings = new TCConcurrentMultiMap<LockID, Object>(CONCURRENCY, 0.75f, CONCURRENCY);
->>>>>>> 043263de
     this.locks = new ReentrantReadWriteLock[CONCURRENCY];
     for (int i = 0; i < CONCURRENCY; i++) {
       this.locks[i] = new ReentrantReadWriteLock();
