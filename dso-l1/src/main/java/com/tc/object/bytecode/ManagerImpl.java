--- conflicted
+++ resolved
@@ -4,13 +4,9 @@
  */
 package com.tc.object.bytecode;
 
-<<<<<<< HEAD
 import com.tc.abortable.AbortableOperationManager;
 import com.tc.abortable.AbortableOperationManagerImpl;
 import com.tc.abortable.AbortedOperationException;
-import com.tc.asm.Type;
-=======
->>>>>>> 47982723
 import com.tc.client.AbstractClientFactory;
 import com.tc.client.ClientMode;
 import com.tc.cluster.DsoCluster;
@@ -122,15 +118,10 @@
 
   private final SerializationUtil                  serializer                = new SerializationUtil();
 
-<<<<<<< HEAD
-  private final MethodDisplayNames                 methodDisplay             = new MethodDisplayNames(this.serializer);
   private final ConcurrentHashMap<String, Object>  registeredObjects         = new ConcurrentHashMap<String, Object>();
   private final AbortableOperationManager          abortableOperationManager = new AbortableOperationManagerImpl();
   private final AtomicReference<PlatformService>   platformServiceRef        = new AtomicReference<PlatformService>();
   private final RejoinManagerInternal              rejoinManager;
-=======
-  private final ConcurrentHashMap<String, Object>  registeredObjects = new ConcurrentHashMap<String, Object>();
->>>>>>> 47982723
 
   public ManagerImpl(final DSOClientConfigHelper config, final PreparedComponentsFromL2Connection connectionComponents,
                      final TCSecurityManager securityManager) {
