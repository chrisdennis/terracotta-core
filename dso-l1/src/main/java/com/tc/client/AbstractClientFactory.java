/*
 * All content copyright (c) 2003-2008 Terracotta, Inc., except as may otherwise be noted in a separate copyright
 * notice. All rights reserved.
 */
package com.tc.client;

import com.tc.abortable.AbortableOperationManager;
import com.tc.lang.TCThreadGroup;
import com.tc.net.core.security.TCSecurityManager;
import com.tc.object.DistributedObjectClient;
import com.tc.object.bytecode.Manager;
import com.tc.object.bytecode.hook.impl.PreparedComponentsFromL2Connection;
import com.tc.object.config.DSOClientConfigHelper;
import com.tc.object.loaders.ClassProvider;
<<<<<<< HEAD
=======
import com.tc.object.logging.RuntimeLogger;
import com.tc.platform.rejoin.RejoinManagerInternal;
>>>>>>> 4e5f82ea
import com.tc.util.factory.AbstractFactory;
import com.tcclient.cluster.DsoClusterInternal;

import java.util.Map;

public abstract class AbstractClientFactory extends AbstractFactory {
  private static String FACTORY_SERVICE_ID            = "com.tc.client.ClientFactory";
  private static Class  STANDARD_CLIENT_FACTORY_CLASS = StandardClientFactory.class;

  public static AbstractClientFactory getFactory() {
    return (AbstractClientFactory) getFactory(FACTORY_SERVICE_ID, STANDARD_CLIENT_FACTORY_CLASS);
  }

  public abstract DistributedObjectClient createClient(DSOClientConfigHelper config, TCThreadGroup threadGroup,
                                                       ClassProvider classProvider,
                                                       PreparedComponentsFromL2Connection connectionComponents,
<<<<<<< HEAD
                                                       Manager manager, DsoClusterInternal dsoCluster,
                                                       ClientMode clientMode, TCSecurityManager securityManager);
=======
                                                       Manager manager,
                                                       DsoClusterInternal dsoCluster, RuntimeLogger runtimeLogger,
                                                       ClientMode clientMode, TCSecurityManager securityManager,
                                                       AbortableOperationManager abortableOperationManager,
                                                       RejoinManagerInternal rejoinManager);
>>>>>>> 4e5f82ea

  public abstract TCSecurityManager createClientSecurityManager(Map<String, Object> env);
}<|MERGE_RESOLUTION|>--- conflicted
+++ resolved
@@ -12,11 +12,7 @@
 import com.tc.object.bytecode.hook.impl.PreparedComponentsFromL2Connection;
 import com.tc.object.config.DSOClientConfigHelper;
 import com.tc.object.loaders.ClassProvider;
-<<<<<<< HEAD
-=======
-import com.tc.object.logging.RuntimeLogger;
 import com.tc.platform.rejoin.RejoinManagerInternal;
->>>>>>> 4e5f82ea
 import com.tc.util.factory.AbstractFactory;
 import com.tcclient.cluster.DsoClusterInternal;
 
@@ -33,16 +29,10 @@
   public abstract DistributedObjectClient createClient(DSOClientConfigHelper config, TCThreadGroup threadGroup,
                                                        ClassProvider classProvider,
                                                        PreparedComponentsFromL2Connection connectionComponents,
-<<<<<<< HEAD
                                                        Manager manager, DsoClusterInternal dsoCluster,
-                                                       ClientMode clientMode, TCSecurityManager securityManager);
-=======
-                                                       Manager manager,
-                                                       DsoClusterInternal dsoCluster, RuntimeLogger runtimeLogger,
                                                        ClientMode clientMode, TCSecurityManager securityManager,
                                                        AbortableOperationManager abortableOperationManager,
                                                        RejoinManagerInternal rejoinManager);
->>>>>>> 4e5f82ea
 
   public abstract TCSecurityManager createClientSecurityManager(Map<String, Object> env);
 }