/*
 * All content copyright (c) 2003-2008 Terracotta, Inc., except as may otherwise be noted in a separate copyright
 * notice. All rights reserved.
 */
package com.tc.object.tx;

import EDU.oswego.cs.dl.util.concurrent.SynchronizedRef;

import com.tc.abortable.NullAbortableOperationManager;
import com.tc.net.protocol.tcm.TestChannelIDProvider;
import com.tc.object.ClientIDProviderImpl;
import com.tc.object.MockTCObject;
import com.tc.object.ObjectID;
import com.tc.object.TestClientObjectManager;
import com.tc.object.locks.LockLevel;
import com.tc.object.locks.MockClientLockManager;
import com.tc.object.locks.StringLockID;
import com.tc.stats.counter.sampled.SampledCounter;

import junit.framework.TestCase;

public class ClientTransactionManagerTest extends TestCase {
  ClientTransactionFactory     clientTxnFactory;
  TestRemoteTransactionManager rmtTxnMgr;
  TestClientObjectManager      objMgr;
  ClientTransactionManagerImpl clientTxnMgr;
  SynchronizedRef              error = new SynchronizedRef(null);

  @Override
  public void setUp() throws Exception {
    clientTxnFactory = new ClientTransactionFactoryImpl();
    rmtTxnMgr = new TestRemoteTransactionManager();
    objMgr = new TestClientObjectManager();
    clientTxnMgr = new ClientTransactionManagerImpl(new ClientIDProviderImpl(new TestChannelIDProvider()), objMgr,
                                                    clientTxnFactory, new MockClientLockManager(), rmtTxnMgr,
<<<<<<< HEAD
                                                    SampledCounter.NULL_SAMPLED_COUNTER, null);
=======
                                                    new NullRuntimeLogger(), SampledCounter.NULL_SAMPLED_COUNTER, null,
                                                    new NullAbortableOperationManager());
>>>>>>> 4e5f82ea
  }

  @Override
  public void tearDown() throws Exception {
    if (error.get() != null) { throw new RuntimeException((Throwable) error.get()); }
  }

  public void testCheckWriteAccess() throws Exception {
    // Test that we get an exception when we have no TXN started
    try {
      clientTxnMgr.checkWriteAccess(new Object());
      fail();
    } catch (UnlockedSharedObjectException usoe) {
      // expected
    }

    // Test that we get an exception when checking while only holding a read lock
    clientTxnMgr.begin(new StringLockID("lock"), LockLevel.READ);
    try {
      clientTxnMgr.checkWriteAccess(new Object());
      fail();
    } catch (UnlockedSharedObjectException roe) {
      // expected
    }
    clientTxnMgr.commit(new StringLockID("lock"), LockLevel.READ);

    clientTxnMgr.begin(new StringLockID("test"), LockLevel.WRITE);
    clientTxnMgr.checkWriteAccess(new Object());
    clientTxnMgr.commit(new StringLockID("test"), LockLevel.WRITE);

    clientTxnMgr.begin(new StringLockID("test"), LockLevel.SYNCHRONOUS_WRITE);
    clientTxnMgr.checkWriteAccess(new Object());
    clientTxnMgr.commit(new StringLockID("test"), LockLevel.SYNCHRONOUS_WRITE);

    clientTxnMgr.begin(new StringLockID("test"), LockLevel.CONCURRENT);
    clientTxnMgr.checkWriteAccess(new Object());
    clientTxnMgr.commit(new StringLockID("test"), LockLevel.CONCURRENT);
  }

  public void testDoIllegalReadChange() throws Exception {
    clientTxnMgr.begin(new StringLockID("lock"), LockLevel.READ);

    try {
      clientTxnMgr.fieldChanged(new MockTCObject(new ObjectID(1), new Object()), null, null, null, -1);
      assertFalse(true);
    } catch (UnlockedSharedObjectException e) {
      // expected

      // System.out.println("THIS IS A GOOD THING");
      // e.printStackTrace();
      // System.out.println("THIS IS A GOOD THING");
    }

    clientTxnMgr.commit(new StringLockID("lock"), LockLevel.READ);
  }
}<|MERGE_RESOLUTION|>--- conflicted
+++ resolved
@@ -33,12 +33,8 @@
     objMgr = new TestClientObjectManager();
     clientTxnMgr = new ClientTransactionManagerImpl(new ClientIDProviderImpl(new TestChannelIDProvider()), objMgr,
                                                     clientTxnFactory, new MockClientLockManager(), rmtTxnMgr,
-<<<<<<< HEAD
-                                                    SampledCounter.NULL_SAMPLED_COUNTER, null);
-=======
-                                                    new NullRuntimeLogger(), SampledCounter.NULL_SAMPLED_COUNTER, null,
+                                                    SampledCounter.NULL_SAMPLED_COUNTER, null,
                                                     new NullAbortableOperationManager());
->>>>>>> 4e5f82ea
   }
 
   @Override
