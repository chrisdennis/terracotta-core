--- conflicted
+++ resolved
@@ -1,34 +1,32 @@
-<<<<<<< HEAD
 @echo off
 
-REM 
+REM
 REM The contents of this file are subject to the Terracotta Public License Version
 REM 2.0 (the "License"); You may not use this file except in compliance with the
-REM License. You may obtain a copy of the License at 
-REM 
+REM License. You may obtain a copy of the License at
+REM
 REM      http://terracotta.org/legal/terracotta-public-license.
-REM 
+REM
 REM Software distributed under the License is distributed on an "AS IS" basis,
 REM WITHOUT WARRANTY OF ANY KIND, either express or implied. See the License for
 REM the specific language governing rights and limitations under the License.
-REM 
+REM
 REM The Covered Software is Terracotta Platform.
-REM 
-REM The Initial Developer of the Covered Software is 
+REM
+REM The Initial Developer of the Covered Software is
 REM     Terracotta, Inc., a Software AG company
 REM
 
 setlocal enabledelayedexpansion enableextensions
 
-pushd "%~d0%~p0.."
+pushd "%~dp0.."
 set TC_SERVER_DIR=%CD%
 popd
-set TC_SERVER_DIR="%TC_SERVER_DIR:"=%"
 set PLUGIN_LIB_DIR=%TC_SERVER_DIR%\plugins\lib
 set PLUGIN_API_DIR=%TC_SERVER_DIR%\plugins\api
 
-if exist %TC_SERVER_DIR%\bin\setenv.bat (
-  call %TC_SERVER_DIR%\bin\setenv.bat
+if exist "%TC_SERVER_DIR%\bin\setenv.bat" (
+  call "%TC_SERVER_DIR%\bin\setenv.bat"
 )
 
 if not defined JAVA_HOME (
@@ -36,122 +34,16 @@
   exit /b 1
 )
 
-set JAVA_HOME="%JAVA_HOME:"=%"
-for %%C in ("\bin\java -d64 -server -XX:MaxDirectMemorySize=1048576g" ^
-			"\bin\java -server -XX:MaxDirectMemorySize=1048576g" ^
-			"\bin\java -d64 -client  -XX:MaxDirectMemorySize=1048576g" ^
-			"\bin\java -client -XX:MaxDirectMemorySize=1048576g" ^
-			"\bin\java -XX:MaxDirectMemorySize=1048576g") ^
-do (
-
-  set JAVA_COMMAND=%JAVA_HOME%%%~C
-  %JAVA_HOME%%%~C -version > NUL 2>&1
-
-  if not errorlevel 1 (  
-	goto setJavaOptsAndClasspath
-  )
-)
-exit /b 1
-
-:setJavaOptsAndClasspath
-
-REM $ENV{NULLGLOB} = 1; 
-REM todo do i still need to enable nullglob?
-
-REM fixes bug when command length exceeds max windows command length of 8191
-set PLUGIN_CLASSPATH="%PLUGIN_LIB_DIR%\*;%PLUGIN_API_DIR%\*"
-REM allows whitespace in directories
-set PLUGIN_CLASSPATH="%PLUGIN_CLASSPATH:"=%"
-
-REM   Adding SLF4j libraries to the classpath of the server to 
-REM   support services that may use SLF4j for logging
-if exist %TC_SERVER_DIR%\lib (
-	for %%K in (%TC_SERVER_DIR%\lib\slf4j*.jar) do (
-		set PLUGIN_CLASSPATH=!PLUGIN_CLASSPATH!;"%%K"
-	)
-) else (
-		echo %TC_SERVER_DIR%\lib does not exist!
-	)
-	
-REM todo do i still need to enable nullglob?
-REM $ENV{NULLGLOB} = 0;
-
-set CLASSPATH=%TC_SERVER_DIR%\lib\tc.jar;%PLUGIN_CLASSPATH%;%TC_SERVER_DIR%\lib
-set OPTS=%SERVER_OPT% -Xms256m -Xmx2g -XX:+HeapDumpOnOutOfMemoryError
-rem rmi.dgc.server.gcInterval is set as year to avoid system gc in case authentication is enabled
-rem users may change it accordingly
-set OPTS=%OPTS% -Dtc.install-root=%TC_SERVER_DIR%
-set JAVA_OPTS=%OPTS% %JAVA_OPTS%
-
-
-:START_TCSERVER
-REM echo START_TCSERVER: %JAVA_COMMAND% %JAVA_OPTS% -cp %CLASSPATH% com.tc.server.TCServerMain %*
-
-%JAVA_COMMAND% %JAVA_OPTS% -cp %CLASSPATH% com.tc.server.TCServerMain %*
-if %ERRORLEVEL% EQU 11 (
-	echo start-tc-server: Restarting the server...
-	goto START_TCSERVER
-)
-exit /b %ERRORLEVEL%
-=======
-@echo off
-
-REM 
-REM The contents of this file are subject to the Terracotta Public License Version
-REM 2.0 (the "License"); You may not use this file except in compliance with the
-REM License. You may obtain a copy of the License at 
-REM 
-REM      http://terracotta.org/legal/terracotta-public-license.
-REM 
-REM Software distributed under the License is distributed on an "AS IS" basis,
-REM WITHOUT WARRANTY OF ANY KIND, either express or implied. See the License for
-REM the specific language governing rights and limitations under the License.
-REM 
-REM The Covered Software is Terracotta Platform.
-REM 
-REM The Initial Developer of the Covered Software is 
-REM     Terracotta, Inc., a Software AG company
-REM
-
-if "%1" == "--help" goto :printHelp
-if "%1" == "-h" goto :printHelp
-if "%1" == "-?" goto :printHelp
-goto :start
-
-:printHelp
-echo Syntax: %~n0 [-f \path\to\tc-config.xml] [-n server_name]
-echo
-echo -f : start the server with your own Terracotta configuration instead of the default one
-echo -n : specify which server you want to start when you have more than one servers configured
-exit /b 0
-
-
-:start
-setlocal enabledelayedexpansion enableextensions
-
-set TC_INSTALL_DIR=%~dp0..\..
-set PLUGIN_LIB_DIR=%TC_INSTALL_DIR%\plugins\lib
-set PLUGIN_API_DIR=%TC_INSTALL_DIR%\plugins\api
-
-if exist "%TC_INSTALL_DIR%\server\bin\setenv.bat" (
-  call "%TC_INSTALL_DIR%\server\bin\setenv.bat"
-)
-
-if not defined JAVA_HOME (
-  echo Environment variable JAVA_HOME needs to be set
-  exit /b 1
-)
-
-for %%C in ("-d64 -server -XX:MaxDirectMemorySize=9223372036854775807" ^
-			"-server -XX:MaxDirectMemorySize=9223372036854775807" ^
-			"-d64 -client  -XX:MaxDirectMemorySize=9223372036854775807" ^
-			"-client -XX:MaxDirectMemorySize=9223372036854775807" ^
-			"-XX:MaxDirectMemorySize=9223372036854775807") ^
+for %%C in ("-d64 -server -XX:MaxDirectMemorySize=1048576g" ^
+			"-server -XX:MaxDirectMemorySize=1048576g" ^
+			"-d64 -client  -XX:MaxDirectMemorySize=1048576g" ^
+			"-client -XX:MaxDirectMemorySize=1048576g" ^
+			"-XX:MaxDirectMemorySize=1048576g") ^
 do (
   set JAVA_COMMAND="%JAVA_HOME%\bin\java" %%~C
   !JAVA_COMMAND! -version > NUL
 
-  if not errorlevel 1 (  
+  if not errorlevel 1 (
 	goto setJavaOptsAndClasspath
   ) else (
     echo [!JAVA_COMMAND!] failed - trying further options
@@ -162,41 +54,26 @@
 
 :setJavaOptsAndClasspath
 
-for %%I in ("%PLUGIN_LIB_DIR%" "%PLUGIN_API_DIR%") do (
+REM fixes bug when command length exceeds max windows command length of 8191
+set PLUGIN_CLASSPATH=%PLUGIN_LIB_DIR%\*;%PLUGIN_API_DIR%\*
 
-	if exist "%%I" (
-		for %%J in ("%%I"\*.jar) do (
-			
-			if defined PLUGIN_CLASSPATH (
-			  set PLUGIN_CLASSPATH=!PLUGIN_CLASSPATH!;%%J
-			) else (
-			  set PLUGIN_CLASSPATH=%%J
-			)
-
-		)
-	) else (
-		echo plugin dir does not exist! %%I
-	)
+REM   Adding SLF4j libraries to the classpath of the server to
+REM   support services that may use SLF4j for logging
+if exist "%TC_SERVER_DIR%\lib" (
+  for %%K in ("%TC_SERVER_DIR%\lib"\slf4j*.jar) do (
+    set PLUGIN_CLASSPATH=!PLUGIN_CLASSPATH!;%%K
+  )
+) else (
+  echo %TC_SERVER_DIR%\lib does not exist!
 )
 
-REM   Adding SLF4j libraries to the classpath of the server to 
-REM   support services that may use SLF4j for logging
-if exist "%TC_INSTALL_DIR%\server\lib" (
-	for %%K in ("%TC_INSTALL_DIR%\server\lib"\slf4j*.jar) do (
-		set PLUGIN_CLASSPATH=!PLUGIN_CLASSPATH!;%%K
-	)
-) else (
-	echo %TC_INSTALL_DIR%\server\lib does not exist!
-)
-	
-set CLASSPATH=%TC_INSTALL_DIR%\server\lib\tc.jar;%PLUGIN_CLASSPATH%
-set OPTS=%SERVER_OPT% -Xms2g -Xmx2g -XX:+HeapDumpOnOutOfMemoryError
-set OPTS=%OPTS% -Dcom.sun.management.jmxremote
+set CLASSPATH=%TC_SERVER_DIR%\lib\tc.jar;%PLUGIN_CLASSPATH%;%TC_SERVER_DIR%\lib
+set OPTS=%SERVER_OPT% -Xms256m -Xmx2g -XX:+HeapDumpOnOutOfMemoryError
 rem rmi.dgc.server.gcInterval is set as year to avoid system gc in case authentication is enabled
 rem users may change it accordingly
-set OPTS=%OPTS% -Dsun.rmi.dgc.server.gcInterval=31536000000
-set OPTS=%OPTS% "-Dtc.install-root=%TC_INSTALL_DIR%"
+set OPTS=%OPTS% "-Dtc.install-root=%TC_SERVER_DIR%"
 set JAVA_OPTS=%OPTS% %JAVA_OPTS%
+
 
 :START_TCSERVER
 %JAVA_COMMAND% %JAVA_OPTS% -cp "%CLASSPATH%" com.tc.server.TCServerMain %*
@@ -205,5 +82,4 @@
 	goto START_TCSERVER
 )
 exit /b %ERRORLEVEL%
->>>>>>> 8821b42e
 endlocal