--- conflicted
+++ resolved
@@ -1,1029 +1,998 @@
-/*
- * All content copyright (c) 2003-2008 Terracotta, Inc., except as may otherwise be noted in a separate copyright
- * notice. All rights reserved.
- */
-package com.tc.object.bytecode;
-
-// import com.partitions.TCNoPartitionError;
-
-import com.tc.abortable.AbortableOperationManager;
-import com.tc.abortable.AbortedOperationException;
-import com.tc.exception.TCClassNotFoundException;
-import com.tc.logging.TCLogger;
-import com.tc.net.GroupID;
-import com.tc.object.ObjectID;
-import com.tc.object.TCObject;
-import com.tc.object.locks.LockID;
-import com.tc.object.locks.LockLevel;
-import com.tc.object.metadata.MetaDataDescriptor;
-import com.tc.object.tx.TransactionCompleteListener;
-import com.tc.operatorevent.TerracottaOperatorEvent.EventSubsystem;
-import com.tc.operatorevent.TerracottaOperatorEvent.EventType;
-import com.tc.properties.TCProperties;
-import com.tc.search.SearchQueryResults;
-import com.terracottatech.search.NVPair;
-
-import java.io.PrintWriter;
-import java.io.StringWriter;
-import java.lang.reflect.Field;
-import java.util.Date;
-import java.util.List;
-import java.util.Set;
-import java.util.concurrent.TimeUnit;
-
-/**
- * A bunch of static methods that make calling Manager method much easier from instrumented classes
- */
-public class ManagerUtil {
-
-  /** This class name */
-  public static final String      CLASS        = "com/tc/object/bytecode/ManagerUtil";
-  /** This class type */
-  public static final String      TYPE         = "L" + CLASS + ";";
-
-  private static final Manager    NULL_MANAGER = NullManager.getInstance();
-
-  private static volatile boolean ENABLED      = false;
-
-  private static String           SINGLETON_INIT_INFO;
-  private static volatile Manager SINGLETON    = null;
-
-  /**
-   * Called when initialization has proceeded enough that the Manager can be used.
-   */
-  public static void enable() {
-    ENABLED = true;
-  }
-
-  public static void enableSingleton(final Manager singleton) {
-    if (singleton == null) { throw new NullPointerException("null singleton"); }
-
-    synchronized (ManagerUtil.class) {
-      if (SINGLETON != null) {
-        //
-        throw new IllegalStateException(SINGLETON_INIT_INFO);
-      }
-
-      SINGLETON = singleton;
-      SINGLETON_INIT_INFO = captureInitInfo();
-    }
-
-    enable();
-  }
-
-  protected static void clearSingleton() {
-    SINGLETON = null;
-  }
-
-  private static String captureInitInfo() {
-    StringWriter sw = new StringWriter();
-    sw.append("The singleton instance was initialized at " + new Date() + " by thread ["
-              + Thread.currentThread().getName() + "] with stack:\n");
-    PrintWriter pw = new PrintWriter(sw);
-    new Throwable().printStackTrace(pw);
-    pw.close();
-    return sw.toString();
-  }
-
-  public static boolean isManagerEnabled() {
-    return ENABLED;
-  }
-
-  public static Manager getManager() {
-    if (!ENABLED) { return NULL_MANAGER; }
-
-    Manager rv = SINGLETON;
-    if (rv != null) return rv;
-
-    return NULL_MANAGER;
-  }
-
-  /**
-   * Get the named logger
-   *
-   * @param loggerName Logger name
-   * @return The logger
-   */
-  public static TCLogger getLogger(final String loggerName) {
-    return getManager().getLogger(loggerName);
-  }
-
-  /**
-   * Determine whether this class is physically instrumented
-   *
-   * @param clazz Class
-   * @return True if physically instrumented
-   */
-  protected static boolean isPhysicallyInstrumented(final Class clazz) {
-    return getManager().isPhysicallyInstrumented(clazz);
-  }
-
-  /**
-   * Get JVM Client identifier
-   *
-   * @return Client identifier
-   */
-  protected static String getClientID() {
-    return getManager().getClientID();
-  }
-
-  /**
-   * Get Unique Client identifier
-   *
-   * @return Unique Client identifier
-   */
-  protected static String getUUID() {
-    return getManager().getUUID();
-  }
-
-  /**
-   * Look up or create a new root object
-   *
-   * @param name Root name
-   * @param object Root object to use if none exists yet
-   * @return The root object actually used, may or may not == object
-   */
-  protected static Object lookupOrCreateRoot(final String name, final Object object) {
-    return getManager().lookupOrCreateRoot(name, object);
-  }
-
-  /**
-   * Look up or create a new root object in the particular group id
-   */
-  protected static Object lookupOrCreateRoot(final String name, final Object object, GroupID gid) {
-    return getManager().lookupOrCreateRoot(name, object, gid);
-  }
-
-  /**
-   * Look up or create a new root object in the particular group id
-   */
-  protected static Object lookupRoot(final String name, GroupID gid) {
-    return getManager().lookupRoot(name, gid);
-  }
-
-  /**
-   * Look up or create a new root object. Objects faulted in to arbitrary depth.
-   *
-   * @param name Root name
-   * @param obj Root object to use if none exists yet
-   * @return The root object actually used, may or may not == object
-   * @throws AbortedOperationException
-   */
-  protected static Object lookupOrCreateRootNoDepth(final String name, final Object obj)
-      throws AbortedOperationException {
-    return getManager().lookupOrCreateRootNoDepth(name, obj);
-  }
-
-  /**
-   * Create or replace root, typically used for replaceable roots.
-   *
-   * @param rootName Root name
-   * @param object Root object
-   * @return Root object used
-   * @throws AbortedOperationException
-   */
-  protected static Object createOrReplaceRoot(final String rootName, final Object object)
-      throws AbortedOperationException {
-    return getManager().createOrReplaceRoot(rootName, object);
-  }
-
-  /**
-   * Begin volatile lock by field offset in the class
-   *
-   * @param pojo Instance containing field
-   * @param fieldOffset Field offset in pojo
-<<<<<<< HEAD
-   * @param type Lock level
-   * @throws AbortedOperationException
-=======
-   * @param level Lock level
->>>>>>> 3ac768b7
-   */
-  protected static void beginVolatile(final Object pojo, final long fieldOffset, final LockLevel level)
-      throws AbortedOperationException {
-    TCObject TCObject = lookupExistingOrNull(pojo);
-    beginVolatile(TCObject, TCObject.getFieldNameByOffset(fieldOffset), level);
-  }
-
-  /**
-   * Commit volatile lock by field offset in the class
-   *
-   * @param pojo Instance containing field
-   * @param fieldOffset Field offset in pojo
-   * @throws AbortedOperationException
-   */
-  protected static void commitVolatile(final Object pojo, final long fieldOffset, final LockLevel level)
-      throws AbortedOperationException {
-    TCObject TCObject = lookupExistingOrNull(pojo);
-    commitVolatile(TCObject, TCObject.getFieldNameByOffset(fieldOffset), level);
-  }
-
-  /**
-   * Begin volatile lock
-   *
-   * @param TCObject TCObject to lock
-   * @param fieldName Field name holding volatile object
-<<<<<<< HEAD
-   * @param type Lock type
-   * @throws AbortedOperationException
-=======
-   * @param level Lock type
->>>>>>> 3ac768b7
-   */
-  protected static void beginVolatile(final TCObject TCObject, final String fieldName, final LockLevel level)
-      throws AbortedOperationException {
-    Manager mgr = getManager();
-    LockID lock = mgr.generateLockIdentifier(TCObject, fieldName);
-    mgr.lock(lock, level);
-  }
-
-  /**
-   * Begin lock
-   *
-   * @param lockID Lock identifier
-<<<<<<< HEAD
-   * @param type Lock type
-   * @throws AbortedOperationException
-=======
-   * @param level Lock type
->>>>>>> 3ac768b7
-   */
-  @Deprecated
-  protected static void beginLock0(final String lockID, final LockLevel level) throws AbortedOperationException {
-    beginLock(lockID, level);
-  }
-
-  /**
-   * Begins a lock without associating any transaction context.
-   */
-  // @Deprecated
-  // protected static void beginLockWithoutTxn(final String lockID, final LockLevel level) {
-  // beginLock(lockID, level);
-  // }
-
-  /**
-   * Begin lock
-   *
-   * @param lockID Lock identifier
-   * @param type Lock type
-   * @param contextInfo
-   */
-  // @Deprecated
-  // protected static void beginLock(final String lockID, final LockLevel level, final String contextInfo) {
-  // beginLock(lockID, level);
-  // }
-
-  /**
-   * Try to begin lock
-   *
-   * @param lockID Lock identifier
-   * @param level Lock type
-   * @return True if lock was successful
-   * @throws AbortedOperationException
-   */
-  @Deprecated
-  protected static boolean tryBeginLock0(final String lockID, final LockLevel level) throws AbortedOperationException {
-    return tryBeginLock(lockID, level);
-  }
-
-  protected static boolean tryBeginLock(final Object obj, final LockLevel level) throws AbortedOperationException {
-    Manager mgr = getManager();
-    LockID lock = mgr.generateLockIdentifier(obj);
-    return mgr.tryLock(lock, level);
-  }
-
-  protected static boolean tryBeginLock(final Object obj, final LockLevel level, final long time, final TimeUnit unit)
-      throws InterruptedException, AbortedOperationException {
-    Manager mgr = getManager();
-    LockID lock = mgr.generateLockIdentifier(obj);
-    return mgr.tryLock(lock, level, unit.toMillis(time));
-  }
-
-  /**
-   * Try to begin lock within a specific timespan
-   *
-   * @param lockID Lock identifier
-   * @param level Lock type
-   * @param timeoutInNanos Timeout in nanoseconds
-   * @return True if lock was successful
-   * @throws AbortedOperationException
-   */
-  @Deprecated
-  protected static boolean tryBeginLock0(final String lockID, final LockLevel level, final long timeoutInNanos)
-      throws InterruptedException, AbortedOperationException {
-    return tryBeginLock(lockID, level, timeoutInNanos, TimeUnit.NANOSECONDS);
-  }
-
-  /**
-   * Commit volatile lock
-   *
-   * @param TCObject Volatile object TCObject
-   * @param fieldName Field holding the volatile object
-   * @throws AbortedOperationException
-   */
-  protected static void commitVolatile(final TCObject TCObject, final String fieldName, final LockLevel level)
-      throws AbortedOperationException {
-    Manager mgr = getManager();
-    LockID lock = mgr.generateLockIdentifier(TCObject, fieldName);
-    mgr.unlock(lock, level);
-  }
-
-  /**
-   * Commit lock
-   *
-   * @param lockID Lock name
-   * @throws AbortedOperationException
-   */
-  @Deprecated
-  protected static void commitLock0(final String lockID, final LockLevel level) throws AbortedOperationException {
-    commitLock(lockID, level);
-  }
-
-  protected static void pinLock0(final String lockID) {
-    Manager mgr = getManager();
-    LockID lock = mgr.generateLockIdentifier(lockID);
-    mgr.pinLock(lock);
-  }
-
-  protected static void unpinLock0(final String lockID) {
-    Manager mgr = getManager();
-    LockID lock = mgr.generateLockIdentifier(lockID);
-    mgr.unpinLock(lock);
-  }
-
-  /**
-   * Find managed object, which may be null
-   *
-   * @param pojo The object instance
-   * @return The TCObject
-   */
-  protected static TCObject lookupExistingOrNull(final Object pojo) {
-    return getManager().lookupExistingOrNull(pojo);
-  }
-
-  /**
-   * Perform invoke on logical managed object
-   *
-   * @param object The object
-   * @param methodName The method to call
-   * @param params The parameters to the method
-   */
-  protected static void logicalInvoke(final Object object, final String methodName, final Object[] params) {
-    getManager().logicalInvoke(object, methodName, params);
-  }
-
-  /**
-   * Perform invoke on logical managed object in lock
-   *
-   * @param object The object
-   * @param lockObject The lock object
-   * @param methodName The method to call
-   * @param params The parameters to the method
-   * @throws AbortedOperationException
-   */
-  protected static void logicalInvokeWithTransaction(final Object object, final Object lockObject,
-                                                     final String methodName, final Object[] params)
-      throws AbortedOperationException {
-    getManager().logicalInvokeWithTransaction(object, lockObject, methodName, params);
-  }
-
-  /**
-   * Commit DMI call
-   */
-  protected static void distributedMethodCallCommit() {
-    getManager().distributedMethodCallCommit();
-  }
-
-  /**
-   * Perform distributed method call on just this node
-   *
-   * @param receiver The receiver object
-   * @param method The method to call
-   * @param params The parameter values
-   */
-  protected static boolean prunedDistributedMethodCall(final Object receiver, final String method, final Object[] params) {
-    return getManager().distributedMethodCall(receiver, method, params, false);
-  }
-
-  /**
-   * Perform distributed method call on all nodes
-   *
-   * @param receiver The receiver object
-   * @param method The method to call
-   * @param params The parameter values
-   */
-  protected static boolean distributedMethodCall(final Object receiver, final String method, final Object[] params) {
-    return getManager().distributedMethodCall(receiver, method, params, true);
-  }
-
-  /**
-   * Lookup root by name
-   *
-   * @param name Name of root
-   * @return Root object
-   * @throws AbortedOperationException
-   */
-  protected static Object lookupRoot(final String name) throws AbortedOperationException {
-    return getManager().lookupRoot(name);
-  }
-
-  /**
-   * Look up object by ID, faulting into the JVM if necessary
-   *
-   * @param id Object identifier
-   * @return The actual object
-   * @throws AbortedOperationException
-   * @throws TCClassNotFoundException If a class is not found during faulting
-   */
-  protected static Object lookupObject(final ObjectID id) throws AbortedOperationException {
-    try {
-      return getManager().lookupObject(id);
-    } catch (ClassNotFoundException e) {
-      throw new TCClassNotFoundException(e);
-    }
-  }
-
-  /**
-   * Prefetch object by ID, faulting into the JVM if necessary, Async lookup and will not cause ObjectNotFoundException
-   * like lookupObject. Non-existent objects are ignored by the server.
-   *
-   * @param id Object identifier
-   * @throws AbortedOperationException
-   */
-  protected static void preFetchObject(final ObjectID id) throws AbortedOperationException {
-    getManager().preFetchObject(id);
-  }
-
-  /**
-   * Look up object by ID, faulting into the JVM if necessary, This method also passes the parent Object context so that
-   * more intelligent prefetching is possible at the L2.
-   *
-   * @param id Object identifier of the object we are looking up
-   * @param parentContext Object identifier of the parent object
-   * @return The actual object
-   * @throws AbortedOperationException
-   * @throws TCClassNotFoundException If a class is not found during faulting
-   */
-  protected static Object lookupObjectWithParentContext(final ObjectID id, final ObjectID parentContext)
-      throws AbortedOperationException {
-    try {
-      return getManager().lookupObject(id, parentContext);
-    } catch (ClassNotFoundException e) {
-      throw new TCClassNotFoundException(e);
-    }
-  }
-
-  /**
-   * Find or create new TCObject
-   *
-   * @param obj The object instance
-   * @return The TCObject
-   */
-  protected static TCObject lookupOrCreate(final Object obj) {
-    return getManager().lookupOrCreate(obj);
-  }
-
-  /**
-   * Find or create new TCObject
-   *
-   * @param obj The object instance
-   * @return The TCObject
-   */
-  protected static TCObject lookupOrCreate(final Object obj, GroupID gid) {
-    return getManager().lookupOrCreate(obj, gid);
-  }
-
-  /**
-   * Check whether current context has write access
-   *
-   * @param context Context object
-   * @throws com.tc.object.util.ReadOnlyException If in read-only transaction
-   */
-  protected static void checkWriteAccess(final Object context) {
-    getManager().checkWriteAccess(context);
-  }
-
-  /**
-   * Check whether an object is managed
-   *
-   * @param obj Instance
-   * @return True if managed
-   */
-  protected static boolean isManaged(final Object obj) {
-    return getManager().isManaged(obj);
-  }
-
-  /**
-   * Check whether an object is shared
-   *
-   * @param obj Instance
-   * @return True if shared
-   */
-  protected static boolean isDsoMonitored(final Object obj) {
-    return getManager().isDsoMonitored(obj);
-  }
-
-  /**
-   * Check whether dso MonitorExist is required
-   *
-   * @return True if required
-   * @throws AbortedOperationException
-   */
-  protected static boolean isDsoMonitorEntered(final Object obj) throws AbortedOperationException {
-    return getManager().isDsoMonitorEntered(obj);
-  }
-
-  /**
-   * Check whether object is logically instrumented
-   *
-   * @param obj Instance
-   * @return True if logically instrumented
-   */
-  protected static boolean isLogical(final Object obj) {
-    return getManager().isLogical(obj);
-  }
-
-  /**
-   * Check whether field is a root
-   *
-   * @param field Field
-   * @return True if root
-   */
-  protected static boolean isRoot(final Field field) {
-    return getManager().isRoot(field);
-  }
-
-  /**
-   * Perform notify on obj
-   *
-   * @param obj Instance
-   * @throws AbortedOperationException
-   */
-  protected static void objectNotify(final Object obj) throws AbortedOperationException {
-    Manager mgr = getManager();
-    LockID lock = mgr.generateLockIdentifier(obj);
-    mgr.notify(lock, obj);
-  }
-
-  /**
-   * Perform notifyAll on obj
-   *
-   * @param obj Instance
-   * @throws AbortedOperationException
-   */
-  protected static void objectNotifyAll(final Object obj) throws AbortedOperationException {
-    Manager mgr = getManager();
-    LockID lock = mgr.generateLockIdentifier(obj);
-    mgr.notifyAll(lock, obj);
-  }
-
-  /**
-   * Perform untimed wait on obj
-   *
-   * @param obj Instance
-   * @throws AbortedOperationException
-   */
-  protected static void objectWait(final Object obj) throws InterruptedException, AbortedOperationException {
-    Manager mgr = getManager();
-    LockID lock = mgr.generateLockIdentifier(obj);
-    mgr.wait(lock, obj);
-  }
-
-  /**
-   * Perform timed wait on obj
-   *
-   * @param obj Instance
-   * @param millis Wait time
-   * @throws AbortedOperationException
-   */
-  protected static void objectWait(final Object obj, final long millis) throws InterruptedException,
-      AbortedOperationException {
-    Manager mgr = getManager();
-    LockID lock = mgr.generateLockIdentifier(obj);
-    mgr.wait(lock, obj, millis);
-  }
-
-  /**
-   * Perform timed wait on obj
-   *
-   * @param obj Instance
-   * @param millis Wait time
-   * @param nanos More wait time
-   * @throws AbortedOperationException
-   */
-  protected static void objectWait(final Object obj, long millis, final int nanos) throws InterruptedException,
-      AbortedOperationException {
-    if (nanos >= 500000 || (nanos != 0 && millis == 0)) {
-      millis++;
-    }
-
-    objectWait(obj, millis);
-  }
-
-  /**
-   * Enter synchronized monitor
-   *
-   * @param obj Object
-<<<<<<< HEAD
-   * @param type Lock type
-   * @throws AbortedOperationException
-=======
-   * @param level Lock type
->>>>>>> 3ac768b7
-   */
-  @Deprecated
-  protected static void monitorEnter0(final Object obj, final LockLevel level) throws AbortedOperationException {
-    beginLock(obj, level);
-  }
-
-  /**
-   * Enter synchronized monitor
-   *
-   * @param obj Object
-   * @param type Lock type
-   * @param contextInfo Configuration text of the lock
-   */
-  // @Deprecated
-  // protected static void monitorEnter(final Object obj, final LockLevel level, final String contextInfo) {
-  // monitorEnter(obj, level);
-  // }
-
-  /**
-   * Exit synchronized monitor
-   *
-   * @param obj Object
-   * @throws AbortedOperationException
-   */
-  @Deprecated
-  protected static void monitorExit0(final Object obj, final LockLevel level) throws AbortedOperationException {
-    commitLock(obj, level);
-  }
-
-  @Deprecated
-  protected static void instrumentationMonitorEnter(final Object obj, final LockLevel level)
-      throws AbortedOperationException {
-    Manager mgr = getManager();
-    LockID lock = mgr.generateLockIdentifier(obj);
-    mgr.monitorEnter(lock, level);
-  }
-
-  @Deprecated
-  protected static void instrumentationMonitorExit(final Object obj, final LockLevel level) {
-    Manager mgr = getManager();
-    LockID lock = mgr.generateLockIdentifier(obj);
-    mgr.monitorExit(lock, level);
-  }
-
-  /**
-   * @return true if obj is an instance of a {@link com.tc.object.LiteralValues literal type}, e.g., Class, Integer,
-   *         etc.
-   */
-  protected static boolean isLiteralInstance(final Object obj) {
-    return getManager().isLiteralInstance(obj);
-  }
-
-  /**
-   * Check whether an object is locked at this lockLevel
-   *
-   * @param obj Lock
-   * @param level Lock level
-   * @return True if locked at this level
-   * @throws AbortedOperationException
-   * @throws NullPointerException If obj is null
-   */
-  protected static boolean isLocked(final Object obj, final LockLevel level) throws AbortedOperationException {
-    Manager mgr = getManager();
-    LockID lock = mgr.generateLockIdentifier(obj);
-    return mgr.isLocked(lock, level);
-  }
-
-  @Deprecated
-  protected static boolean tryMonitorEnter0(final Object obj, final LockLevel level) throws AbortedOperationException {
-    return tryBeginLock(obj, level);
-  }
-
-  /**
-   * Try to enter monitor for specified object
-   *
-   * @param obj The object monitor
-   * @param timeoutInNanos Timeout in nanoseconds
-   * @param level The lock level
-   * @return True if entered
-   * @throws AbortedOperationException
-   * @throws NullPointerException If obj is null
-   */
-  @Deprecated
-  protected static boolean tryMonitorEnter0(final Object obj, final LockLevel level, final long timeoutInNanos)
-      throws InterruptedException, AbortedOperationException {
-    return tryBeginLock(obj, level, timeoutInNanos, TimeUnit.NANOSECONDS);
-  }
-
-  /**
-   * Enter synchronized monitor (interruptibly).
-   *
-   * @param obj The object monitor
-   * @param level The lock level
-   * @throws NullPointerException If obj is null
-   * @throws InterruptedException If interrupted while entering or waiting
-   * @throws AbortedOperationException
-   */
-  @Deprecated
-  protected static void monitorEnterInterruptibly0(final Object obj, final LockLevel level)
-      throws InterruptedException, AbortedOperationException {
-    beginLockInterruptibly(obj, level);
-  }
-
-  /**
-   * Acquire lock (interruptibly).
-   *
-   * @param obj The object monitor
-   * @param level The lock level
-   * @throws NullPointerException If obj is null
-   * @throws InterruptedException If interrupted while entering or waiting
-   * @throws AbortedOperationException
-   */
-  protected static void beginLockInterruptibly(Object obj, LockLevel level) throws InterruptedException,
-      AbortedOperationException {
-    Manager mgr = getManager();
-    LockID lock = mgr.generateLockIdentifier(obj);
-    mgr.lockInterruptibly(lock, level);
-  }
-
-  /**
-   * Get number of locks held locally on this object
-   *
-   * @param obj The lock object
-   * @param level The lock level
-   * @return Lock count
-   * @throws AbortedOperationException
-   * @throws NullPointerException If obj is null
-   */
-  protected static int localHeldCount(final Object obj, final LockLevel level) throws AbortedOperationException {
-    Manager mgr = getManager();
-    LockID lock = mgr.generateLockIdentifier(obj);
-    return mgr.localHoldCount(lock, level);
-  }
-
-  /**
-   * Check whether this lock is held by the current thread
-   *
-   * @param obj The lock
-   * @param level The lock level
-   * @return True if held by current thread
-   * @throws AbortedOperationException
-   * @throws NullPointerException If obj is null
-   */
-  protected static boolean isHeldByCurrentThread(final Object obj, final LockLevel level)
-      throws AbortedOperationException {
-    Manager mgr = getManager();
-    LockID lock = mgr.generateLockIdentifier(obj);
-    return mgr.isLockedByCurrentThread(lock, level);
-  }
-
-  /**
-   * Check whether this lock is held by the current thread
-   *
-   * @param lockId The lock ID
-   * @param level The lock level
-   * @return True if held by current thread
-   * @throws AbortedOperationException
-   */
-  protected static boolean isLockHeldByCurrentThread(final String lockId, final LockLevel level)
-      throws AbortedOperationException {
-    Manager mgr = getManager();
-    LockID lock = mgr.generateLockIdentifier(lockId);
-    return mgr.isLockedByCurrentThread(lock, level);
-  }
-
-  /**
-   * Number in queue waiting on this lock
-   *
-   * @param obj The object
-   * @return Number of waiters
-   * @throws AbortedOperationException
-   * @throws NullPointerException If obj is null
-   */
-  protected static int queueLength(final Object obj) throws AbortedOperationException {
-    Manager mgr = getManager();
-    LockID lock = mgr.generateLockIdentifier(obj);
-    return mgr.globalPendingCount(lock);
-  }
-
-  /**
-   * Number in queue waiting on this wait()
-   *
-   * @param obj The object
-   * @return Number of waiters
-   * @throws AbortedOperationException
-   * @throws NullPointerException If obj is null
-   */
-  protected static int waitLength(final Object obj) throws AbortedOperationException {
-    Manager mgr = getManager();
-    LockID lock = mgr.generateLockIdentifier(obj);
-    return mgr.globalWaitingCount(lock);
-  }
-
-  private ManagerUtil() {
-    // not for protected instantiation
-  }
-
-  /**
-                                                   boolean includeValues, Set<String> attributeSet,
-                                                   List<NVPair> sortAttributes, List<NVPair> aggregators,
-                                                   int maxResults, int batchSize, boolean waitForTxn)
-      throws AbortedOperationException {
-    return getManager().executeQuery(cachename, queryStack, includeKeys, includeValues, attributeSet, sortAttributes,
-                                     aggregators, maxResults, batchSize, waitForTxn);
-  }
-
-  protected static SearchQueryResults executeQuery(String cachename, List queryStack, Set<String> attributeSet,
-                                                   Set<String> groupByAttributes, List<NVPair> sortAttributes,
-                                                   List<NVPair> aggregators, int maxResults, int batchSize,
-                                                   boolean waitForTxn) throws AbortedOperationException {
-    return getManager().executeQuery(cachename, queryStack, attributeSet, groupByAttributes, sortAttributes,
-                                     aggregators, maxResults, batchSize, waitForTxn);
-  }
-
-  protected static NVPair createNVPair(String name, Object value) {
-    return getManager().createNVPair(name, value);
-  }
-
-  /**
-   * Begin lock
-   *
-<<<<<<< HEAD
-   * @param Object lockID Lock identifier
-   * @param type Lock type
-   * @throws AbortedOperationException
-=======
-   * @param lockID Lock identifier
-   * @param level Lock type
->>>>>>> 3ac768b7
-   */
-  protected static void beginLock(final Object lockID, final LockLevel level) throws AbortedOperationException {
-    Manager mgr = getManager();
-    LockID lock = mgr.generateLockIdentifier(lockID);
-    mgr.lock(lock, level);
-  }
-
-  /**
-   * Commit lock
-   *
-   * @param lockID Lock name
-   * @throws AbortedOperationException
-   */
-  protected static void commitLock(final Object lockID, final LockLevel level) throws AbortedOperationException {
-    Manager mgr = getManager();
-    LockID lock = mgr.generateLockIdentifier(lockID);
-    mgr.unlock(lock, level);
-  }
-
-  /**
-   * Begin lock
-   *
-<<<<<<< HEAD
-   * @param long lockID Lock identifier
-   * @param type Lock type
-   * @throws AbortedOperationException
-=======
-   * @param lockID Lock identifier
-   * @param level Lock type
->>>>>>> 3ac768b7
-   */
-  @Deprecated
-  protected static void beginLock0(final long lockID, final LockLevel level) throws AbortedOperationException {
-    beginLock(lockID, level);
-  }
-
-  /**
-   * Try to begin lock
-   *
-   * @param lockID Lock identifier
-   * @param level Lock type
-   * @return True if lock was successful
-   * @throws AbortedOperationException
-   */
-  @Deprecated
-  protected static boolean tryBeginLock0(final long lockID, final LockLevel level) throws AbortedOperationException {
-    return tryBeginLock(lockID, level);
-  }
-
-  /**
-   * Try to begin lock within a specific timespan
-   *
-   * @param lockID Lock identifier
-   * @param level Lock type
-   * @param timeoutInNanos Timeout in nanoseconds
-   * @return True if lock was successful
-   * @throws AbortedOperationException
-   */
-  @Deprecated
-  protected static boolean tryBeginLock0(final long lockID, final LockLevel level, final long timeoutInNanos)
-      throws InterruptedException, AbortedOperationException {
-    return tryBeginLock(lockID, level, timeoutInNanos, TimeUnit.NANOSECONDS);
-  }
-
-  /**
-   * Commit lock
-   *
-<<<<<<< HEAD
-   * @param long lockID Lock name
-   * @throws AbortedOperationException
-=======
-   * @param lockID Lock name
->>>>>>> 3ac768b7
-   */
-  @Deprecated
-  protected static void commitLock0(final long lockID, final LockLevel level) throws AbortedOperationException {
-    commitLock(lockID, level);
-  }
-
-  protected static void pinLock0(final long lockID) {
-    Manager mgr = getManager();
-    LockID lock = mgr.generateLockIdentifier(lockID);
-    mgr.pinLock(lock);
-  }
-
-  protected static void unpinLock0(final long lockID) {
-    Manager mgr = getManager();
-    LockID lock = mgr.generateLockIdentifier(lockID);
-    mgr.unpinLock(lock);
-  }
-
-  /**
-   * Check whether this lock is held by the current thread
-   *
-   * @param lockId The lock ID
-   * @param level The lock level
-   * @return True if held by current thread
-   * @throws AbortedOperationException
-   */
-  protected static boolean isLockHeldByCurrentThread(final long lockId, final LockLevel level)
-      throws AbortedOperationException {
-    Manager mgr = getManager();
-    LockID lock = mgr.generateLockIdentifier(lockId);
-    return mgr.isLockedByCurrentThread(lock, level);
-  }
-
-  protected static void verifyCapability(String capability) {
-    getManager().verifyCapability(capability);
-  }
-
-  protected static void fireOperatorEvent(EventType coreOperatorEventLevel, EventSubsystem coreEventSubsytem,
-                                          String eventMessage) {
-    getManager().fireOperatorEvent(coreOperatorEventLevel, coreEventSubsytem, eventMessage);
-  }
-
-  protected static GroupID[] getGroupIDs() {
-    return getManager().getGroupIDs();
-  }
-
-  protected static void lockIDWait(final Object lockID, long time, TimeUnit unit) throws InterruptedException,
-      AbortedOperationException {
-    Manager mgr = getManager();
-    LockID lock = mgr.generateLockIdentifier(lockID);
-    mgr.lockIDWait(lock, unit.toMillis(time));
-  }
-
-  protected static void lockIDNotifyAll(final Object lockID) throws AbortedOperationException {
-    Manager mgr = getManager();
-    LockID lock = mgr.generateLockIdentifier(lockID);
-    mgr.lockIDNotifyAll(lock);
-  }
-
-  protected static void lockIDNotify(final Object lockID) throws AbortedOperationException {
-    Manager mgr = getManager();
-    LockID lock = mgr.generateLockIdentifier(lockID);
-    mgr.lockIDNotify(lock);
-  }
-
-  protected static void registerBeforeShutdownHook(Runnable r) {
-    Manager mgr = getManager();
-    mgr.registerBeforeShutdownHook(r);
-  }
-
-  public static <T> T registerObjectByNameIfAbsent(String name, T object) {
-    Manager mgr = getManager();
-    return mgr.registerObjectByNameIfAbsent(name, object);
-  }
-
-  public static <T> T lookupRegisteredObjectByName(String name, Class<T> expectedType) {
-    Manager mgr = getManager();
-    return mgr.lookupRegisteredObjectByName(name, expectedType);
-  }
-
-  protected static void addTransactionCompleteListener(TransactionCompleteListener listener) {
-    Manager mgr = getManager();
-    mgr.addTransactionCompleteListener(listener);
-  }
-
-<<<<<<< HEAD
-  protected static AbortableOperationManager getAbortableOperationManager() {
-    Manager mgr = getManager();
-    return mgr.getAbortableOperationManager();
-=======
-  public static void throttlePutIfNecessary(ObjectID object) {
-    getManager().throttlePutIfNecessary(object);
->>>>>>> 3ac768b7
-  }
-}
+/*
+ * All content copyright (c) 2003-2008 Terracotta, Inc., except as may otherwise be noted in a separate copyright
+ * notice. All rights reserved.
+ */
+package com.tc.object.bytecode;
+
+// import com.partitions.TCNoPartitionError;
+
+import com.tc.abortable.AbortableOperationManager;
+import com.tc.abortable.AbortedOperationException;
+import com.tc.exception.TCClassNotFoundException;
+import com.tc.logging.TCLogger;
+import com.tc.net.GroupID;
+import com.tc.object.ObjectID;
+import com.tc.object.TCObject;
+import com.tc.object.locks.LockID;
+import com.tc.object.locks.LockLevel;
+import com.tc.object.metadata.MetaDataDescriptor;
+import com.tc.object.tx.TransactionCompleteListener;
+import com.tc.operatorevent.TerracottaOperatorEvent.EventSubsystem;
+import com.tc.operatorevent.TerracottaOperatorEvent.EventType;
+import com.tc.properties.TCProperties;
+import com.tc.search.SearchQueryResults;
+import com.terracottatech.search.NVPair;
+
+import java.io.PrintWriter;
+import java.io.StringWriter;
+import java.lang.reflect.Field;
+import java.util.Date;
+import java.util.List;
+import java.util.Set;
+import java.util.concurrent.TimeUnit;
+
+/**
+ * A bunch of static methods that make calling Manager method much easier from instrumented classes
+ */
+public class ManagerUtil {
+
+  /** This class name */
+  public static final String      CLASS        = "com/tc/object/bytecode/ManagerUtil";
+  /** This class type */
+  public static final String      TYPE         = "L" + CLASS + ";";
+
+  private static final Manager    NULL_MANAGER = NullManager.getInstance();
+
+  private static volatile boolean ENABLED      = false;
+
+  private static String           SINGLETON_INIT_INFO;
+  private static volatile Manager SINGLETON    = null;
+
+  /**
+   * Called when initialization has proceeded enough that the Manager can be used.
+   */
+  public static void enable() {
+    ENABLED = true;
+  }
+
+  public static void enableSingleton(final Manager singleton) {
+    if (singleton == null) { throw new NullPointerException("null singleton"); }
+
+    synchronized (ManagerUtil.class) {
+      if (SINGLETON != null) {
+        //
+        throw new IllegalStateException(SINGLETON_INIT_INFO);
+      }
+
+      SINGLETON = singleton;
+      SINGLETON_INIT_INFO = captureInitInfo();
+    }
+
+    enable();
+  }
+
+  protected static void clearSingleton() {
+    SINGLETON = null;
+  }
+
+  private static String captureInitInfo() {
+    StringWriter sw = new StringWriter();
+    sw.append("The singleton instance was initialized at " + new Date() + " by thread ["
+              + Thread.currentThread().getName() + "] with stack:\n");
+    PrintWriter pw = new PrintWriter(sw);
+    new Throwable().printStackTrace(pw);
+    pw.close();
+    return sw.toString();
+  }
+
+  public static boolean isManagerEnabled() {
+    return ENABLED;
+  }
+
+  public static Manager getManager() {
+    if (!ENABLED) { return NULL_MANAGER; }
+
+    Manager rv = SINGLETON;
+    if (rv != null) return rv;
+
+    return NULL_MANAGER;
+  }
+
+  /**
+   * Get the named logger
+   *
+   * @param loggerName Logger name
+   * @return The logger
+   */
+  public static TCLogger getLogger(final String loggerName) {
+    return getManager().getLogger(loggerName);
+  }
+
+  /**
+   * Determine whether this class is physically instrumented
+   *
+   * @param clazz Class
+   * @return True if physically instrumented
+   */
+  protected static boolean isPhysicallyInstrumented(final Class clazz) {
+    return getManager().isPhysicallyInstrumented(clazz);
+  }
+
+  /**
+   * Get JVM Client identifier
+   *
+   * @return Client identifier
+   */
+  protected static String getClientID() {
+    return getManager().getClientID();
+  }
+
+  /**
+   * Get Unique Client identifier
+   *
+   * @return Unique Client identifier
+   */
+  protected static String getUUID() {
+    return getManager().getUUID();
+  }
+
+  /**
+   * Look up or create a new root object
+   *
+   * @param name Root name
+   * @param object Root object to use if none exists yet
+   * @return The root object actually used, may or may not == object
+   */
+  protected static Object lookupOrCreateRoot(final String name, final Object object) {
+    return getManager().lookupOrCreateRoot(name, object);
+  }
+
+  /**
+   * Look up or create a new root object in the particular group id
+   */
+  protected static Object lookupOrCreateRoot(final String name, final Object object, GroupID gid) {
+    return getManager().lookupOrCreateRoot(name, object, gid);
+  }
+
+  /**
+   * Look up or create a new root object in the particular group id
+   */
+  protected static Object lookupRoot(final String name, GroupID gid) {
+    return getManager().lookupRoot(name, gid);
+  }
+
+  /**
+   * Look up or create a new root object. Objects faulted in to arbitrary depth.
+   *
+   * @param name Root name
+   * @param obj Root object to use if none exists yet
+   * @return The root object actually used, may or may not == object
+   * @throws AbortedOperationException
+   */
+  protected static Object lookupOrCreateRootNoDepth(final String name, final Object obj)
+      throws AbortedOperationException {
+    return getManager().lookupOrCreateRootNoDepth(name, obj);
+  }
+
+  /**
+   * Create or replace root, typically used for replaceable roots.
+   *
+   * @param rootName Root name
+   * @param object Root object
+   * @return Root object used
+   * @throws AbortedOperationException
+   */
+  protected static Object createOrReplaceRoot(final String rootName, final Object object)
+      throws AbortedOperationException {
+    return getManager().createOrReplaceRoot(rootName, object);
+  }
+
+  /**
+   * Begin volatile lock by field offset in the class
+   *
+   * @param pojo Instance containing field
+   * @param fieldOffset Field offset in pojo
+   * @param level Lock level
+   * @throws AbortedOperationException
+   */
+  protected static void beginVolatile(final Object pojo, final long fieldOffset, final LockLevel level)
+      throws AbortedOperationException {
+    TCObject TCObject = lookupExistingOrNull(pojo);
+    beginVolatile(TCObject, TCObject.getFieldNameByOffset(fieldOffset), level);
+  }
+
+  /**
+   * Commit volatile lock by field offset in the class
+   *
+   * @param pojo Instance containing field
+   * @param fieldOffset Field offset in pojo
+   * @throws AbortedOperationException
+   */
+  protected static void commitVolatile(final Object pojo, final long fieldOffset, final LockLevel level)
+      throws AbortedOperationException {
+    TCObject TCObject = lookupExistingOrNull(pojo);
+    commitVolatile(TCObject, TCObject.getFieldNameByOffset(fieldOffset), level);
+  }
+
+  /**
+   * Begin volatile lock
+   *
+   * @param TCObject TCObject to lock
+   * @param fieldName Field name holding volatile object
+   * @param level Lock type
+   * @throws AbortedOperationException
+   */
+  protected static void beginVolatile(final TCObject TCObject, final String fieldName, final LockLevel level)
+      throws AbortedOperationException {
+    Manager mgr = getManager();
+    LockID lock = mgr.generateLockIdentifier(TCObject, fieldName);
+    mgr.lock(lock, level);
+  }
+
+  /**
+   * Begin lock
+   *
+   * @param lockID Lock identifier
+   * @param level Lock type
+   * @throws AbortedOperationException
+   */
+  @Deprecated
+  protected static void beginLock0(final String lockID, final LockLevel level) throws AbortedOperationException {
+    beginLock(lockID, level);
+  }
+
+  /**
+   * Begins a lock without associating any transaction context.
+   */
+  // @Deprecated
+  // protected static void beginLockWithoutTxn(final String lockID, final LockLevel level) {
+  // beginLock(lockID, level);
+  // }
+
+  /**
+   * Begin lock
+   *
+   * @param lockID Lock identifier
+   * @param type Lock type
+   * @param contextInfo
+   */
+  // @Deprecated
+  // protected static void beginLock(final String lockID, final LockLevel level, final String contextInfo) {
+  // beginLock(lockID, level);
+  // }
+
+  /**
+   * Try to begin lock
+   *
+   * @param lockID Lock identifier
+   * @param level Lock type
+   * @return True if lock was successful
+   * @throws AbortedOperationException
+   */
+  @Deprecated
+  protected static boolean tryBeginLock0(final String lockID, final LockLevel level) throws AbortedOperationException {
+    return tryBeginLock(lockID, level);
+  }
+
+  protected static boolean tryBeginLock(final Object obj, final LockLevel level) throws AbortedOperationException {
+    Manager mgr = getManager();
+    LockID lock = mgr.generateLockIdentifier(obj);
+    return mgr.tryLock(lock, level);
+  }
+
+  protected static boolean tryBeginLock(final Object obj, final LockLevel level, final long time, final TimeUnit unit)
+      throws InterruptedException, AbortedOperationException {
+    Manager mgr = getManager();
+    LockID lock = mgr.generateLockIdentifier(obj);
+    return mgr.tryLock(lock, level, unit.toMillis(time));
+  }
+
+  /**
+   * Try to begin lock within a specific timespan
+   *
+   * @param lockID Lock identifier
+   * @param level Lock type
+   * @param timeoutInNanos Timeout in nanoseconds
+   * @return True if lock was successful
+   * @throws AbortedOperationException
+   */
+  @Deprecated
+  protected static boolean tryBeginLock0(final String lockID, final LockLevel level, final long timeoutInNanos)
+      throws InterruptedException, AbortedOperationException {
+    return tryBeginLock(lockID, level, timeoutInNanos, TimeUnit.NANOSECONDS);
+  }
+
+  /**
+   * Commit volatile lock
+   *
+   * @param TCObject Volatile object TCObject
+   * @param fieldName Field holding the volatile object
+   * @throws AbortedOperationException
+   */
+  protected static void commitVolatile(final TCObject TCObject, final String fieldName, final LockLevel level)
+      throws AbortedOperationException {
+    Manager mgr = getManager();
+    LockID lock = mgr.generateLockIdentifier(TCObject, fieldName);
+    mgr.unlock(lock, level);
+  }
+
+  /**
+   * Commit lock
+   *
+   * @param lockID Lock name
+   * @throws AbortedOperationException
+   */
+  @Deprecated
+  protected static void commitLock0(final String lockID, final LockLevel level) throws AbortedOperationException {
+    commitLock(lockID, level);
+  }
+
+  protected static void pinLock0(final String lockID) {
+    Manager mgr = getManager();
+    LockID lock = mgr.generateLockIdentifier(lockID);
+    mgr.pinLock(lock);
+  }
+
+  protected static void unpinLock0(final String lockID) {
+    Manager mgr = getManager();
+    LockID lock = mgr.generateLockIdentifier(lockID);
+    mgr.unpinLock(lock);
+  }
+
+  /**
+   * Find managed object, which may be null
+   *
+   * @param pojo The object instance
+   * @return The TCObject
+   */
+  protected static TCObject lookupExistingOrNull(final Object pojo) {
+    return getManager().lookupExistingOrNull(pojo);
+  }
+
+  /**
+   * Perform invoke on logical managed object
+   *
+   * @param object The object
+   * @param methodName The method to call
+   * @param params The parameters to the method
+   */
+  protected static void logicalInvoke(final Object object, final String methodName, final Object[] params) {
+    getManager().logicalInvoke(object, methodName, params);
+  }
+
+  /**
+   * Perform invoke on logical managed object in lock
+   *
+   * @param object The object
+   * @param lockObject The lock object
+   * @param methodName The method to call
+   * @param params The parameters to the method
+   * @throws AbortedOperationException
+   */
+  protected static void logicalInvokeWithTransaction(final Object object, final Object lockObject,
+                                                     final String methodName, final Object[] params)
+      throws AbortedOperationException {
+    getManager().logicalInvokeWithTransaction(object, lockObject, methodName, params);
+  }
+
+  /**
+   * Commit DMI call
+   */
+  protected static void distributedMethodCallCommit() {
+    getManager().distributedMethodCallCommit();
+  }
+
+  /**
+   * Perform distributed method call on just this node
+   *
+   * @param receiver The receiver object
+   * @param method The method to call
+   * @param params The parameter values
+   */
+  protected static boolean prunedDistributedMethodCall(final Object receiver, final String method, final Object[] params) {
+    return getManager().distributedMethodCall(receiver, method, params, false);
+  }
+
+  /**
+   * Perform distributed method call on all nodes
+   *
+   * @param receiver The receiver object
+   * @param method The method to call
+   * @param params The parameter values
+   */
+  protected static boolean distributedMethodCall(final Object receiver, final String method, final Object[] params) {
+    return getManager().distributedMethodCall(receiver, method, params, true);
+  }
+
+  /**
+   * Lookup root by name
+   *
+   * @param name Name of root
+   * @return Root object
+   * @throws AbortedOperationException
+   */
+  protected static Object lookupRoot(final String name) throws AbortedOperationException {
+    return getManager().lookupRoot(name);
+  }
+
+  /**
+   * Look up object by ID, faulting into the JVM if necessary
+   *
+   * @param id Object identifier
+   * @return The actual object
+   * @throws AbortedOperationException
+   * @throws TCClassNotFoundException If a class is not found during faulting
+   */
+  protected static Object lookupObject(final ObjectID id) throws AbortedOperationException {
+    try {
+      return getManager().lookupObject(id);
+    } catch (ClassNotFoundException e) {
+      throw new TCClassNotFoundException(e);
+    }
+  }
+
+  /**
+   * Prefetch object by ID, faulting into the JVM if necessary, Async lookup and will not cause ObjectNotFoundException
+   * like lookupObject. Non-existent objects are ignored by the server.
+   *
+   * @param id Object identifier
+   * @throws AbortedOperationException
+   */
+  protected static void preFetchObject(final ObjectID id) throws AbortedOperationException {
+    getManager().preFetchObject(id);
+  }
+
+  /**
+   * Look up object by ID, faulting into the JVM if necessary, This method also passes the parent Object context so that
+   * more intelligent prefetching is possible at the L2.
+   *
+   * @param id Object identifier of the object we are looking up
+   * @param parentContext Object identifier of the parent object
+   * @return The actual object
+   * @throws AbortedOperationException
+   * @throws TCClassNotFoundException If a class is not found during faulting
+   */
+  protected static Object lookupObjectWithParentContext(final ObjectID id, final ObjectID parentContext)
+      throws AbortedOperationException {
+    try {
+      return getManager().lookupObject(id, parentContext);
+    } catch (ClassNotFoundException e) {
+      throw new TCClassNotFoundException(e);
+    }
+  }
+
+  /**
+   * Find or create new TCObject
+   *
+   * @param obj The object instance
+   * @return The TCObject
+   */
+  protected static TCObject lookupOrCreate(final Object obj) {
+    return getManager().lookupOrCreate(obj);
+  }
+
+  /**
+   * Find or create new TCObject
+   *
+   * @param obj The object instance
+   * @return The TCObject
+   */
+  protected static TCObject lookupOrCreate(final Object obj, GroupID gid) {
+    return getManager().lookupOrCreate(obj, gid);
+  }
+
+  /**
+   * Check whether current context has write access
+   *
+   * @param context Context object
+   * @throws com.tc.object.util.ReadOnlyException If in read-only transaction
+   */
+  protected static void checkWriteAccess(final Object context) {
+    getManager().checkWriteAccess(context);
+  }
+
+  /**
+   * Check whether an object is managed
+   *
+   * @param obj Instance
+   * @return True if managed
+   */
+  protected static boolean isManaged(final Object obj) {
+    return getManager().isManaged(obj);
+  }
+
+  /**
+   * Check whether an object is shared
+   *
+   * @param obj Instance
+   * @return True if shared
+   */
+  protected static boolean isDsoMonitored(final Object obj) {
+    return getManager().isDsoMonitored(obj);
+  }
+
+  /**
+   * Check whether dso MonitorExist is required
+   *
+   * @return True if required
+   * @throws AbortedOperationException
+   */
+  protected static boolean isDsoMonitorEntered(final Object obj) throws AbortedOperationException {
+    return getManager().isDsoMonitorEntered(obj);
+  }
+
+  /**
+   * Check whether object is logically instrumented
+   *
+   * @param obj Instance
+   * @return True if logically instrumented
+   */
+  protected static boolean isLogical(final Object obj) {
+    return getManager().isLogical(obj);
+  }
+
+  /**
+   * Check whether field is a root
+   *
+   * @param field Field
+   * @return True if root
+   */
+  protected static boolean isRoot(final Field field) {
+    return getManager().isRoot(field);
+  }
+
+  /**
+   * Perform notify on obj
+   *
+   * @param obj Instance
+   * @throws AbortedOperationException
+   */
+  protected static void objectNotify(final Object obj) throws AbortedOperationException {
+    Manager mgr = getManager();
+    LockID lock = mgr.generateLockIdentifier(obj);
+    mgr.notify(lock, obj);
+  }
+
+  /**
+   * Perform notifyAll on obj
+   *
+   * @param obj Instance
+   * @throws AbortedOperationException
+   */
+  protected static void objectNotifyAll(final Object obj) throws AbortedOperationException {
+    Manager mgr = getManager();
+    LockID lock = mgr.generateLockIdentifier(obj);
+    mgr.notifyAll(lock, obj);
+  }
+
+  /**
+   * Perform untimed wait on obj
+   *
+   * @param obj Instance
+   * @throws AbortedOperationException
+   */
+  protected static void objectWait(final Object obj) throws InterruptedException, AbortedOperationException {
+    Manager mgr = getManager();
+    LockID lock = mgr.generateLockIdentifier(obj);
+    mgr.wait(lock, obj);
+  }
+
+  /**
+   * Perform timed wait on obj
+   *
+   * @param obj Instance
+   * @param millis Wait time
+   * @throws AbortedOperationException
+   */
+  protected static void objectWait(final Object obj, final long millis) throws InterruptedException,
+      AbortedOperationException {
+    Manager mgr = getManager();
+    LockID lock = mgr.generateLockIdentifier(obj);
+    mgr.wait(lock, obj, millis);
+  }
+
+  /**
+   * Perform timed wait on obj
+   *
+   * @param obj Instance
+   * @param millis Wait time
+   * @param nanos More wait time
+   * @throws AbortedOperationException
+   */
+  protected static void objectWait(final Object obj, long millis, final int nanos) throws InterruptedException,
+      AbortedOperationException {
+    if (nanos >= 500000 || (nanos != 0 && millis == 0)) {
+      millis++;
+    }
+
+    objectWait(obj, millis);
+  }
+
+  /**
+   * Enter synchronized monitor
+   *
+   * @param obj Object
+   * @param level Lock type
+   * @throws AbortedOperationException
+   */
+  @Deprecated
+  protected static void monitorEnter0(final Object obj, final LockLevel level) throws AbortedOperationException {
+    beginLock(obj, level);
+  }
+
+  /**
+   * Enter synchronized monitor
+   *
+   * @param obj Object
+   * @param type Lock type
+   * @param contextInfo Configuration text of the lock
+   */
+  // @Deprecated
+  // protected static void monitorEnter(final Object obj, final LockLevel level, final String contextInfo) {
+  // monitorEnter(obj, level);
+  // }
+
+  /**
+   * Exit synchronized monitor
+   *
+   * @param obj Object
+   * @throws AbortedOperationException
+   */
+  @Deprecated
+  protected static void monitorExit0(final Object obj, final LockLevel level) throws AbortedOperationException {
+    commitLock(obj, level);
+  }
+
+  @Deprecated
+  protected static void instrumentationMonitorEnter(final Object obj, final LockLevel level)
+      throws AbortedOperationException {
+    Manager mgr = getManager();
+    LockID lock = mgr.generateLockIdentifier(obj);
+    mgr.monitorEnter(lock, level);
+  }
+
+  @Deprecated
+  protected static void instrumentationMonitorExit(final Object obj, final LockLevel level) {
+    Manager mgr = getManager();
+    LockID lock = mgr.generateLockIdentifier(obj);
+    mgr.monitorExit(lock, level);
+  }
+
+  /**
+   * @return true if obj is an instance of a {@link com.tc.object.LiteralValues literal type}, e.g., Class, Integer,
+   *         etc.
+   */
+  protected static boolean isLiteralInstance(final Object obj) {
+    return getManager().isLiteralInstance(obj);
+  }
+
+  /**
+   * Check whether an object is locked at this lockLevel
+   *
+   * @param obj Lock
+   * @param level Lock level
+   * @return True if locked at this level
+   * @throws AbortedOperationException
+   * @throws NullPointerException If obj is null
+   */
+  protected static boolean isLocked(final Object obj, final LockLevel level) throws AbortedOperationException {
+    Manager mgr = getManager();
+    LockID lock = mgr.generateLockIdentifier(obj);
+    return mgr.isLocked(lock, level);
+  }
+
+  @Deprecated
+  protected static boolean tryMonitorEnter0(final Object obj, final LockLevel level) throws AbortedOperationException {
+    return tryBeginLock(obj, level);
+  }
+
+  /**
+   * Try to enter monitor for specified object
+   *
+   * @param obj The object monitor
+   * @param timeoutInNanos Timeout in nanoseconds
+   * @param level The lock level
+   * @return True if entered
+   * @throws AbortedOperationException
+   * @throws NullPointerException If obj is null
+   */
+  @Deprecated
+  protected static boolean tryMonitorEnter0(final Object obj, final LockLevel level, final long timeoutInNanos)
+      throws InterruptedException, AbortedOperationException {
+    return tryBeginLock(obj, level, timeoutInNanos, TimeUnit.NANOSECONDS);
+  }
+
+  /**
+   * Enter synchronized monitor (interruptibly).
+   *
+   * @param obj The object monitor
+   * @param level The lock level
+   * @throws NullPointerException If obj is null
+   * @throws InterruptedException If interrupted while entering or waiting
+   * @throws AbortedOperationException
+   */
+  @Deprecated
+  protected static void monitorEnterInterruptibly0(final Object obj, final LockLevel level)
+      throws InterruptedException, AbortedOperationException {
+    beginLockInterruptibly(obj, level);
+  }
+
+  /**
+   * Acquire lock (interruptibly).
+   *
+   * @param obj The object monitor
+   * @param level The lock level
+   * @throws NullPointerException If obj is null
+   * @throws InterruptedException If interrupted while entering or waiting
+   * @throws AbortedOperationException
+   */
+  protected static void beginLockInterruptibly(Object obj, LockLevel level) throws InterruptedException,
+      AbortedOperationException {
+    Manager mgr = getManager();
+    LockID lock = mgr.generateLockIdentifier(obj);
+    mgr.lockInterruptibly(lock, level);
+  }
+
+  /**
+   * Get number of locks held locally on this object
+   *
+   * @param obj The lock object
+   * @param level The lock level
+   * @return Lock count
+   * @throws AbortedOperationException
+   * @throws NullPointerException If obj is null
+   */
+  protected static int localHeldCount(final Object obj, final LockLevel level) throws AbortedOperationException {
+    Manager mgr = getManager();
+    LockID lock = mgr.generateLockIdentifier(obj);
+    return mgr.localHoldCount(lock, level);
+  }
+
+  /**
+   * Check whether this lock is held by the current thread
+   *
+   * @param obj The lock
+   * @param level The lock level
+   * @return True if held by current thread
+   * @throws AbortedOperationException
+   * @throws NullPointerException If obj is null
+   */
+  protected static boolean isHeldByCurrentThread(final Object obj, final LockLevel level)
+      throws AbortedOperationException {
+    Manager mgr = getManager();
+    LockID lock = mgr.generateLockIdentifier(obj);
+    return mgr.isLockedByCurrentThread(lock, level);
+  }
+
+  /**
+   * Check whether this lock is held by the current thread
+   *
+   * @param lockId The lock ID
+   * @param level The lock level
+   * @return True if held by current thread
+   * @throws AbortedOperationException
+   */
+  protected static boolean isLockHeldByCurrentThread(final String lockId, final LockLevel level)
+      throws AbortedOperationException {
+    Manager mgr = getManager();
+    LockID lock = mgr.generateLockIdentifier(lockId);
+    return mgr.isLockedByCurrentThread(lock, level);
+  }
+
+  /**
+   * Number in queue waiting on this lock
+   *
+   * @param obj The object
+   * @return Number of waiters
+   * @throws AbortedOperationException
+   * @throws NullPointerException If obj is null
+   */
+  protected static int queueLength(final Object obj) throws AbortedOperationException {
+    Manager mgr = getManager();
+    LockID lock = mgr.generateLockIdentifier(obj);
+    return mgr.globalPendingCount(lock);
+  }
+
+  /**
+   * Number in queue waiting on this wait()
+   *
+   * @param obj The object
+   * @return Number of waiters
+   * @throws AbortedOperationException
+   * @throws NullPointerException If obj is null
+   */
+  protected static int waitLength(final Object obj) throws AbortedOperationException {
+    Manager mgr = getManager();
+    LockID lock = mgr.generateLockIdentifier(obj);
+    return mgr.globalWaitingCount(lock);
+  }
+
+  private ManagerUtil() {
+    // not for protected instantiation
+  }
+
+  /**
+                                                   boolean includeValues, Set<String> attributeSet,
+                                                   List<NVPair> sortAttributes, List<NVPair> aggregators,
+                                                   int maxResults, int batchSize, boolean waitForTxn)
+      throws AbortedOperationException {
+    return getManager().executeQuery(cachename, queryStack, includeKeys, includeValues, attributeSet, sortAttributes,
+                                     aggregators, maxResults, batchSize, waitForTxn);
+  }
+
+  protected static SearchQueryResults executeQuery(String cachename, List queryStack, Set<String> attributeSet,
+                                                   Set<String> groupByAttributes, List<NVPair> sortAttributes,
+                                                   List<NVPair> aggregators, int maxResults, int batchSize,
+                                                   boolean waitForTxn) throws AbortedOperationException {
+    return getManager().executeQuery(cachename, queryStack, attributeSet, groupByAttributes, sortAttributes,
+                                     aggregators, maxResults, batchSize, waitForTxn);
+  }
+
+  protected static NVPair createNVPair(String name, Object value) {
+    return getManager().createNVPair(name, value);
+  }
+
+  /**
+   * Begin lock
+   *
+   * @param lockID Lock identifier
+   * @param level Lock type
+   * @throws AbortedOperationException
+   */
+  protected static void beginLock(final Object lockID, final LockLevel level) throws AbortedOperationException {
+    Manager mgr = getManager();
+    LockID lock = mgr.generateLockIdentifier(lockID);
+    mgr.lock(lock, level);
+  }
+
+  /**
+   * Commit lock
+   *
+   * @param lockID Lock name
+   * @throws AbortedOperationException
+   */
+  protected static void commitLock(final Object lockID, final LockLevel level) throws AbortedOperationException {
+    Manager mgr = getManager();
+    LockID lock = mgr.generateLockIdentifier(lockID);
+    mgr.unlock(lock, level);
+  }
+
+  /**
+   * Begin lock
+   *
+   * @param lockID Lock identifier
+   * @param level Lock type
+   * @throws AbortedOperationException
+   */
+  @Deprecated
+  protected static void beginLock0(final long lockID, final LockLevel level) throws AbortedOperationException {
+    beginLock(lockID, level);
+  }
+
+  /**
+   * Try to begin lock
+   *
+   * @param lockID Lock identifier
+   * @param level Lock type
+   * @return True if lock was successful
+   * @throws AbortedOperationException
+   */
+  @Deprecated
+  protected static boolean tryBeginLock0(final long lockID, final LockLevel level) throws AbortedOperationException {
+    return tryBeginLock(lockID, level);
+  }
+
+  /**
+   * Try to begin lock within a specific timespan
+   *
+   * @param lockID Lock identifier
+   * @param level Lock type
+   * @param timeoutInNanos Timeout in nanoseconds
+   * @return True if lock was successful
+   * @throws AbortedOperationException
+   */
+  @Deprecated
+  protected static boolean tryBeginLock0(final long lockID, final LockLevel level, final long timeoutInNanos)
+      throws InterruptedException, AbortedOperationException {
+    return tryBeginLock(lockID, level, timeoutInNanos, TimeUnit.NANOSECONDS);
+  }
+
+  /**
+   * Commit lock
+   *
+   * @param lockID Lock name
+   * @throws AbortedOperationException
+   */
+  @Deprecated
+  protected static void commitLock0(final long lockID, final LockLevel level) throws AbortedOperationException {
+    commitLock(lockID, level);
+  }
+
+  protected static void pinLock0(final long lockID) {
+    Manager mgr = getManager();
+    LockID lock = mgr.generateLockIdentifier(lockID);
+    mgr.pinLock(lock);
+  }
+
+  protected static void unpinLock0(final long lockID) {
+    Manager mgr = getManager();
+    LockID lock = mgr.generateLockIdentifier(lockID);
+    mgr.unpinLock(lock);
+  }
+
+  /**
+   * Check whether this lock is held by the current thread
+   *
+   * @param lockId The lock ID
+   * @param level The lock level
+   * @return True if held by current thread
+   * @throws AbortedOperationException
+   */
+  protected static boolean isLockHeldByCurrentThread(final long lockId, final LockLevel level)
+      throws AbortedOperationException {
+    Manager mgr = getManager();
+    LockID lock = mgr.generateLockIdentifier(lockId);
+    return mgr.isLockedByCurrentThread(lock, level);
+  }
+
+  protected static void verifyCapability(String capability) {
+    getManager().verifyCapability(capability);
+  }
+
+  protected static void fireOperatorEvent(EventType coreOperatorEventLevel, EventSubsystem coreEventSubsytem,
+                                          String eventMessage) {
+    getManager().fireOperatorEvent(coreOperatorEventLevel, coreEventSubsytem, eventMessage);
+  }
+
+  protected static GroupID[] getGroupIDs() {
+    return getManager().getGroupIDs();
+  }
+
+  protected static void lockIDWait(final Object lockID, long time, TimeUnit unit) throws InterruptedException,
+      AbortedOperationException {
+    Manager mgr = getManager();
+    LockID lock = mgr.generateLockIdentifier(lockID);
+    mgr.lockIDWait(lock, unit.toMillis(time));
+  }
+
+  protected static void lockIDNotifyAll(final Object lockID) throws AbortedOperationException {
+    Manager mgr = getManager();
+    LockID lock = mgr.generateLockIdentifier(lockID);
+    mgr.lockIDNotifyAll(lock);
+  }
+
+  protected static void lockIDNotify(final Object lockID) throws AbortedOperationException {
+    Manager mgr = getManager();
+    LockID lock = mgr.generateLockIdentifier(lockID);
+    mgr.lockIDNotify(lock);
+  }
+
+  protected static void registerBeforeShutdownHook(Runnable r) {
+    Manager mgr = getManager();
+    mgr.registerBeforeShutdownHook(r);
+  }
+
+  public static <T> T registerObjectByNameIfAbsent(String name, T object) {
+    Manager mgr = getManager();
+    return mgr.registerObjectByNameIfAbsent(name, object);
+  }
+
+  public static <T> T lookupRegisteredObjectByName(String name, Class<T> expectedType) {
+    Manager mgr = getManager();
+    return mgr.lookupRegisteredObjectByName(name, expectedType);
+  }
+
+  protected static void addTransactionCompleteListener(TransactionCompleteListener listener) {
+    Manager mgr = getManager();
+    mgr.addTransactionCompleteListener(listener);
+  }
+
+  protected static AbortableOperationManager getAbortableOperationManager() {
+    Manager mgr = getManager();
+    return mgr.getAbortableOperationManager();
+  }
+
+  public static void throttlePutIfNecessary(ObjectID object) {
+    getManager().throttlePutIfNecessary(object);
+  }
+}