/*
 *
 *  The contents of this file are subject to the Terracotta Public License Version
 *  2.0 (the "License"); You may not use this file except in compliance with the
 *  License. You may obtain a copy of the License at
 *
 *  http://terracotta.org/legal/terracotta-public-license.
 *
 *  Software distributed under the License is distributed on an "AS IS" basis,
 *  WITHOUT WARRANTY OF ANY KIND, either express or implied. See the License for
 *  the specific language governing rights and limitations under the License.
 *
 *  The Covered Software is Terracotta Core.
 *
 *  The Initial Developer of the Covered Software is
 *  Terracotta, Inc., a Software AG company
 *
 */
package com.tc.entity;

import com.tc.bytes.TCByteBuffer;
import com.tc.io.TCByteBufferOutputStream;
import com.tc.net.protocol.tcm.MessageChannel;
import com.tc.net.protocol.tcm.MessageMonitor;
import com.tc.net.protocol.tcm.TCMessageHeader;
import com.tc.net.protocol.tcm.TCMessageType;
import com.tc.object.ClientInstanceID;
import com.tc.object.msg.DSOMessageBase;
import com.tc.object.session.SessionID;
import com.tc.object.tx.TransactionID;
import com.tc.util.Assert;
import com.tc.util.concurrent.SetOnceFlag;
import java.io.IOException;
import java.nio.ByteBuffer;
import java.nio.LongBuffer;
import java.util.Collections;
import java.util.LinkedList;
import java.util.List;



public class LinearVoltronEntityMultiResponse extends DSOMessageBase implements VoltronEntityMultiResponse {
  
  private final byte OP_ID = 1;
  private final byte DONE_ID = 2;
  private final byte STATS_ID = 3;
  
  public enum Operation {
    RECEIVED,
    RETIRED,
    RESULT {
      boolean hasData() {
        return true;
      }
    },
    SERVER_MESSAGE{
      boolean hasData() {
        return true;
      }
    },
    INVOKE_MESSAGE {
      boolean hasData() {
        return true;
      }
    },
    RESULT_RETIRED {
      boolean hasData() {
        return true;
      }
    },
    DONE,
    STATS {
      boolean hasData() {
        return true;
      }
    };
    
    boolean hasData() {
      return false;
    }
  }  
    
  private List<Op> timeline = new LinkedList<>();

  private SetOnceFlag open = new SetOnceFlag();
  private boolean stopAdding;
  
  private static class Op {
    private final Operation type;
    private final long id;
    private final byte[] data;

    public Op(Operation type, long id, byte[] data) {
      this.type = type;
      this.id = id;
      this.data = data;
    }
    
    public Op(byte[] raw) {
      ByteBuffer reader = ByteBuffer.wrap(raw);
      this.type = Operation.values()[reader.getInt()];
      this.id = reader.getLong();
      this.data = new byte[reader.remaining()];
      reader.get(this.data);
    }
    
    public byte[] convert() {
      ByteBuffer buffer = ByteBuffer.allocate(4 + 8 + data.length);
      buffer.putInt(type.ordinal());
      buffer.putLong(id);
      if (data != null) {
        buffer.put(data);
      }
      return buffer.array();
    }
  }

  @Override
  public int replay(ReplayReceiver receiver) {
    int count = 0;
    for (Op op : timeline) {
      switch(op.type) {
        case INVOKE_MESSAGE:
          receiver.message(new TransactionID(op.id), op.data);
          break;
        case RECEIVED:
          receiver.received(new TransactionID(op.id));
          break;
        case RESULT:
          receiver.result(new TransactionID(op.id), op.data);
          break;
        case SERVER_MESSAGE:
          receiver.message(new ClientInstanceID(op.id), op.data);
          break;
        case RESULT_RETIRED:
          receiver.result(new TransactionID(op.id), op.data);
      //  fallthrough
        case RETIRED:
          receiver.retired(new TransactionID(op.id));
          break;
        case DONE:
          break;
        case STATS:
          ByteBuffer data = ByteBuffer.wrap(op.data);
          long[] vals = new long[data.remaining() / Long.BYTES];
          for (int x=0;x<vals.length;x++) {
            vals[x] = data.getLong();
          }
          receiver.stats(new TransactionID(op.id), vals);
          break;
        default:
          throw new AssertionError("unknown op");
      }
      count+=1;
    }
    return count;
  }
  
  
  
  
  public LinearVoltronEntityMultiResponse(SessionID sessionID, MessageMonitor monitor, TCByteBufferOutputStream out, MessageChannel channel, TCMessageType type) {
    super(sessionID, monitor, out, channel, type);
  }

  public LinearVoltronEntityMultiResponse(SessionID sessionID, MessageMonitor monitor, MessageChannel channel, TCMessageHeader header, TCByteBuffer[] data) {
    super(sessionID, monitor, channel, header, data);
  }
  
  @Override
  public synchronized boolean send() {
    return super.send();
  }

  @Override
  public boolean addReceived(TransactionID tid) {
    return buildOp(Operation.RECEIVED, tid.toLong(), null);
  }
  
  private synchronized boolean buildOp(Operation type, long id, byte[] data) {
    if (!stopAdding) {
      Op op = new Op(type, id, data);
      timeline.add(op);
      if (type == Operation.DONE) {
        stopAdding = true;
      }
      return true;
    }

    return false;
  }
  
  @Override
  public boolean addRetired(TransactionID tid) {
    return buildOp(Operation.RETIRED, tid.toLong(), null);
  }

  @Override
  public boolean addResult(TransactionID tid, byte[] result) {
    return buildOp(Operation.RESULT, tid.toLong(), result);
  }

  @Override
  public boolean addResultAndRetire(TransactionID tid, byte[] result) {
    return buildOp(Operation.RESULT_RETIRED, tid.toLong(), result);
  }

  @Override
  public boolean addServerMessage(ClientInstanceID cid, byte[] message) {
    return buildOp(Operation.SERVER_MESSAGE, cid.getID(), message);
  }

  @Override
  public boolean addServerMessage(TransactionID cid, byte[] message) {
    return buildOp(Operation.INVOKE_MESSAGE, cid.toLong(), message);
  }

  @Override
  public boolean addStats(TransactionID cid, long[] timings) {
    ByteBuffer buffer = ByteBuffer.allocate(timings.length * Long.BYTES);
    for (long t : timings) {
      buffer.putLong(t);
    }
    return buildOp(Operation.STATS, cid.toLong(), buffer.array());
  }
  
  @Override
  public synchronized void stopAdding() {
    stopAdding = true;
    timeline = Collections.unmodifiableList(timeline);
  }
  
  @Override
  protected boolean hydrateValue(byte name) throws IOException {
    if (name == OP_ID) {
      Operation type = Operation.values()[getShortValue()];
      long id = getLongValue();
      byte[] data = null;
      if (type.hasData()) {
        int len = getIntValue();
        data = new byte[len];
        getInputStream().readFully(data);
      }
      timeline.add(new Op(type, id, data));
      return true;
    } else if (name == DONE_ID) {
      Assert.assertEquals(getIntValue(), timeline.size());
      return true;
    }
    return false;
  }

  @Override
  protected void dehydrateValues() {
    int count = 0;
    for (Op op : timeline) {
      putNVPair(OP_ID, (short)op.type.ordinal());
      getOutputStream().writeLong(op.id);
      if (op.type.hasData()) {
        getOutputStream().writeInt(op.data.length);
        getOutputStream().write(op.data);
      }
      count++;
    }
    putNVPair(DONE_ID,count);
    
  }
  
  private boolean started = false;

  @Override
<<<<<<< HEAD
  public boolean startAdding() {
    return open.attemptSet();
=======
  public synchronized boolean startAdding() {
    if (!stopAdding && !started) {
      started = true;
      return true;
    }
    return false;
>>>>>>> fa7a2b99
  }
}<|MERGE_RESOLUTION|>--- conflicted
+++ resolved
@@ -269,16 +269,11 @@
   private boolean started = false;
 
   @Override
-<<<<<<< HEAD
-  public boolean startAdding() {
-    return open.attemptSet();
-=======
   public synchronized boolean startAdding() {
     if (!stopAdding && !started) {
       started = true;
       return true;
     }
     return false;
->>>>>>> fa7a2b99
   }
 }